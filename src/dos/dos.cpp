/*
 *  Copyright (C) 2002-2021  The DOSBox Team
 *
 *  This program is free software; you can redistribute it and/or modify
 *  it under the terms of the GNU General Public License as published by
 *  the Free Software Foundation; either version 2 of the License, or
 *  (at your option) any later version.
 *
 *  This program is distributed in the hope that it will be useful,
 *  but WITHOUT ANY WARRANTY; without even the implied warranty of
 *  MERCHANTABILITY or FITNESS FOR A PARTICULAR PURPOSE.  See the
 *  GNU General Public License for more details.
 *
 *  You should have received a copy of the GNU General Public License along
 *  with this program; if not, write to the Free Software Foundation, Inc.,
 *  51 Franklin Street, Fifth Floor, Boston, MA 02110-1301, USA.
 */

#include "dos_inc.h"

#include <cctype>
#include <cstdlib>
#include <cstring>
#include <ctime>
#include <array>

#include "bios.h"
#include "callback.h"
#include "mem.h"
#include "regs.h"
<<<<<<< HEAD
#include "serialport.h"
=======
#include "dos_inc.h"
#include "drives.h"
>>>>>>> d40affc7
#include "setup.h"
#include "string_utils.h"
#include "support.h"

#include "dos_resources.h"

#if defined(WIN32)
#include <winsock2.h> // for gethostname
#endif

DOS_Block dos;
DOS_InfoBlock dos_infoblock;
uint16_t countryNo = 0;
unsigned int result_errorcode = 0;

#define DOS_COPYBUFSIZE 0x10000
uint8_t dos_copybuf[DOS_COPYBUFSIZE];

void DOS_SetError(uint16_t code) {
	dos.errorcode=code;
}

typedef struct CountryInfo {
	COUNTRY country_number;
	uint8_t date_format;
	uint8_t date_separator;
	uint8_t time_format;
	uint8_t time_separator;
	uint8_t thousands_separator;
	uint8_t decimal_separator;
} CountryInfo;

static const CountryInfo& LookupCountryInfo(const uint16_t country_number) {

	static constexpr uint8_t DATE_MDY   = 0;
	static constexpr uint8_t DATE_DMY   = 1;
	static constexpr uint8_t DATE_YMD   = 2;

	static constexpr uint8_t TIME_12H   = 0;
	static constexpr uint8_t TIME_24H   = 1;

	static constexpr uint8_t SEP_SPACE  = 0x20; // ( )
	static constexpr uint8_t SEP_APOST  = 0x27; // (')
	static constexpr uint8_t SEP_COMMA  = 0x2c; // (,)
	static constexpr uint8_t SEP_DASH   = 0x2d; // (-)
	static constexpr uint8_t SEP_PERIOD = 0x2e; // (.)
	static constexpr uint8_t SEP_SLASH  = 0x2f; // (/)
	static constexpr uint8_t SEP_COLON  = 0x3a; // (:)

	// Values here reflect the current KDE/Linux system settings - they will probably not produce 100% same
	// result as old MS-DOS systems, but should at least provide reasonably consistent user experience with
	// certain host operating systems.
	static constexpr CountryInfo COUNTRY_INFO[]= {
		//                        | Date fmt | Date separ | Time fmt | Time separ | 1000 separ | Dec separ  |
	//	{ COUNTRY::None           , DATE_DMY , SEP_PERIOD , TIME_24H , SEP_COLON  , SEP_SPACE  , SEP_PERIOD }, // C
		{ COUNTRY::United_States  , DATE_MDY , SEP_SLASH  , TIME_12H , SEP_COLON  , SEP_COMMA  , SEP_PERIOD }, // en_US
		{ COUNTRY::Candian_French , DATE_YMD , SEP_DASH   , TIME_24H , SEP_COLON  , SEP_SPACE  , SEP_COMMA  }, // fr_CA
		{ COUNTRY::Latin_America  , DATE_DMY , SEP_SLASH  , TIME_24H , SEP_COLON  , SEP_COMMA  , SEP_PERIOD }, // es_419
		{ COUNTRY::Russia         , DATE_DMY , SEP_PERIOD , TIME_24H , SEP_COLON  , SEP_SPACE  , SEP_COMMA  }, // ru_RU
		{ COUNTRY::Greece         , DATE_DMY , SEP_SLASH  , TIME_12H , SEP_COLON  , SEP_PERIOD , SEP_COMMA  }, // el_GR
		{ COUNTRY::Netherlands    , DATE_DMY , SEP_DASH   , TIME_24H , SEP_COLON  , SEP_PERIOD , SEP_COMMA  }, // nl_NL
		{ COUNTRY::Belgium        , DATE_DMY , SEP_SLASH  , TIME_24H , SEP_COLON  , SEP_SPACE  , SEP_COMMA  }, // fr_BE
		{ COUNTRY::France         , DATE_DMY , SEP_SLASH  , TIME_24H , SEP_COLON  , SEP_SPACE  , SEP_COMMA  }, // fr_FR
		{ COUNTRY::Spain          , DATE_DMY , SEP_SLASH  , TIME_24H , SEP_COLON  , SEP_PERIOD , SEP_COMMA  }, // es_ES
		{ COUNTRY::Hungary        , DATE_YMD , SEP_PERIOD , TIME_24H , SEP_COLON  , SEP_SPACE  , SEP_COMMA  }, // hu_HU
		{ COUNTRY::Yugoslavia     , DATE_DMY , SEP_PERIOD , TIME_24H , SEP_COLON  , SEP_PERIOD , SEP_COMMA  }, // sr_RS/sr_ME/hr_HR/sk_SK/bs_BA/mk_MK
		{ COUNTRY::Italy          , DATE_DMY , SEP_SLASH  , TIME_24H , SEP_COLON  , SEP_PERIOD , SEP_COMMA  }, // it_IT
		{ COUNTRY::Romania        , DATE_DMY , SEP_PERIOD , TIME_24H , SEP_COLON  , SEP_PERIOD , SEP_COMMA  }, // ro_RO
		{ COUNTRY::Switzerland    , DATE_DMY , SEP_PERIOD , TIME_24H , SEP_COLON  , SEP_APOST  , SEP_PERIOD }, // ??_CH
		{ COUNTRY::Czech_Slovak   , DATE_DMY , SEP_PERIOD , TIME_24H , SEP_COLON  , SEP_SPACE  , SEP_COMMA  }, // cs_CZ
		{ COUNTRY::Austria        , DATE_DMY , SEP_PERIOD , TIME_24H , SEP_COLON  , SEP_SPACE  , SEP_COMMA  }, // de_AT
		{ COUNTRY::United_Kingdom , DATE_DMY , SEP_SLASH  , TIME_24H , SEP_COLON  , SEP_COMMA  , SEP_PERIOD }, // en_GB
		{ COUNTRY::Denmark        , DATE_DMY , SEP_PERIOD , TIME_24H , SEP_COLON  , SEP_PERIOD , SEP_COMMA  }, // da_DK
		{ COUNTRY::Sweden         , DATE_YMD , SEP_DASH   , TIME_24H , SEP_COLON  , SEP_SPACE  , SEP_COMMA  }, // sv_SE
		{ COUNTRY::Norway         , DATE_DMY , SEP_PERIOD , TIME_24H , SEP_COLON  , SEP_SPACE  , SEP_COMMA  }, // nn_NO
		{ COUNTRY::Poland         , DATE_DMY , SEP_PERIOD , TIME_24H , SEP_COLON  , SEP_SPACE  , SEP_COMMA  }, // pl_PL
		{ COUNTRY::Germany        , DATE_DMY , SEP_PERIOD , TIME_24H , SEP_COLON  , SEP_PERIOD , SEP_COMMA  }, // de_DE
		{ COUNTRY::Argentina      , DATE_DMY , SEP_SLASH  , TIME_24H , SEP_COLON  , SEP_PERIOD , SEP_COMMA  }, // es_AR
		{ COUNTRY::Brazil         , DATE_DMY , SEP_SLASH  , TIME_24H , SEP_COLON  , SEP_PERIOD , SEP_COMMA  }, // pt_BR
		//                        | Date fmt | Date separ | Time fmt | Time separ | 1000 separ | Dec separ  |
		{ COUNTRY::Malaysia       , DATE_DMY , SEP_SLASH  , TIME_12H , SEP_COLON  , SEP_COMMA  , SEP_PERIOD }, // ms_MY
		{ COUNTRY::Australia      , DATE_DMY , SEP_SLASH  , TIME_12H , SEP_COLON  , SEP_COMMA  , SEP_PERIOD }, // en_AU
		{ COUNTRY::Philippines    , DATE_DMY , SEP_SLASH  , TIME_12H , SEP_COLON  , SEP_COMMA  , SEP_PERIOD }, // fil_PH
		{ COUNTRY::Singapore      , DATE_DMY , SEP_SLASH  , TIME_12H , SEP_COLON  , SEP_COMMA  , SEP_PERIOD }, // ms_SG
		{ COUNTRY::Kazakhstan     , DATE_DMY , SEP_PERIOD , TIME_24H , SEP_COLON  , SEP_SPACE  , SEP_COMMA  }, // kk_KZ
		{ COUNTRY::Japan          , DATE_YMD , SEP_SLASH  , TIME_24H , SEP_COLON  , SEP_COMMA  , SEP_PERIOD }, // ja_JP
		{ COUNTRY::South_Korea    , DATE_YMD , SEP_PERIOD , TIME_24H , SEP_COLON  , SEP_COMMA  , SEP_PERIOD }, // ko_KR
		{ COUNTRY::Vietnam        , DATE_DMY , SEP_SLASH  , TIME_24H , SEP_COLON  , SEP_PERIOD , SEP_COMMA  }, // vi_VN
		{ COUNTRY::China          , DATE_YMD , SEP_SLASH  , TIME_24H , SEP_COLON  , SEP_COMMA  , SEP_PERIOD }, // zh_CN
		{ COUNTRY::Turkey         , DATE_DMY , SEP_PERIOD , TIME_24H , SEP_COLON  , SEP_PERIOD , SEP_COMMA  }, // tr_TR
		{ COUNTRY::India          , DATE_DMY , SEP_SLASH  , TIME_12H , SEP_COLON  , SEP_COMMA  , SEP_PERIOD }, // hi_IN
		{ COUNTRY::Niger          , DATE_DMY , SEP_SLASH  , TIME_24H , SEP_COLON  , SEP_SPACE  , SEP_COMMA  }, // fr_NE
		{ COUNTRY::Benin          , DATE_DMY , SEP_SLASH  , TIME_24H , SEP_COLON  , SEP_SPACE  , SEP_COMMA  }, // fr_BJ
		{ COUNTRY::Nigeria        , DATE_DMY , SEP_SLASH  , TIME_24H , SEP_COLON  , SEP_COMMA  , SEP_PERIOD }, // en_NG
		{ COUNTRY::Faeroe_Islands , DATE_DMY , SEP_PERIOD , TIME_24H , SEP_COLON  , SEP_PERIOD , SEP_COMMA  }, // fo_FO
		{ COUNTRY::Portugal       , DATE_DMY , SEP_SLASH  , TIME_24H , SEP_COLON  , SEP_SPACE  , SEP_COMMA  }, // pt_PT
		{ COUNTRY::Iceland        , DATE_DMY , SEP_PERIOD , TIME_24H , SEP_COLON  , SEP_PERIOD , SEP_COMMA  }, // is_IS
		{ COUNTRY::Albania        , DATE_DMY , SEP_PERIOD , TIME_12H , SEP_COLON  , SEP_SPACE  , SEP_COMMA  }, // sq_AL
		{ COUNTRY::Malta          , DATE_DMY , SEP_SLASH  , TIME_24H , SEP_COLON  , SEP_COMMA  , SEP_PERIOD }, // mt_MT
		{ COUNTRY::Finland        , DATE_DMY , SEP_PERIOD , TIME_24H , SEP_COLON  , SEP_SPACE  , SEP_COMMA  }, // fi_FI
		{ COUNTRY::Bulgaria       , DATE_DMY , SEP_PERIOD , TIME_24H , SEP_COLON  , SEP_SPACE  , SEP_COMMA  }, // bg_BG
		{ COUNTRY::Lithuania      , DATE_YMD , SEP_DASH   , TIME_24H , SEP_COLON  , SEP_SPACE  , SEP_COMMA  }, // lt_LT
		{ COUNTRY::Latvia         , DATE_DMY , SEP_PERIOD , TIME_24H , SEP_COLON  , SEP_SPACE  , SEP_COMMA  }, // lv_LV
		{ COUNTRY::Estonia        , DATE_DMY , SEP_PERIOD , TIME_24H , SEP_COLON  , SEP_SPACE  , SEP_COMMA  }, // et_EE
		{ COUNTRY::Armenia        , DATE_DMY , SEP_PERIOD , TIME_24H , SEP_COLON  , SEP_SPACE  , SEP_COMMA  }, // hy_AM
		//                        | Date fmt | Date separ | Time fmt | Time separ | 1000 separ | Dec separ  |
		{ COUNTRY::Belarus        , DATE_DMY , SEP_PERIOD , TIME_24H , SEP_COLON  , SEP_SPACE  , SEP_COMMA  }, // be_BY
		{ COUNTRY::Ukraine        , DATE_DMY , SEP_PERIOD , TIME_24H , SEP_COLON  , SEP_SPACE  , SEP_COMMA  }, // uk_UA
		{ COUNTRY::Serbia         , DATE_DMY , SEP_PERIOD , TIME_24H , SEP_COLON  , SEP_PERIOD , SEP_COMMA  }, // sr_RS
		{ COUNTRY::Montenegro     , DATE_DMY , SEP_PERIOD , TIME_24H , SEP_COLON  , SEP_PERIOD , SEP_COMMA  }, // sr_ME
		{ COUNTRY::Croatia        , DATE_DMY , SEP_PERIOD , TIME_24H , SEP_COLON  , SEP_PERIOD , SEP_COMMA  }, // hr_HR
		{ COUNTRY::Slovenia       , DATE_DMY , SEP_PERIOD , TIME_24H , SEP_COLON  , SEP_SPACE  , SEP_COMMA  }, // sk_SK
		{ COUNTRY::Bosnia         , DATE_DMY , SEP_PERIOD , TIME_24H , SEP_COLON  , SEP_PERIOD , SEP_COMMA  }, // bs_BA
		{ COUNTRY::Macedonia      , DATE_DMY , SEP_PERIOD , TIME_24H , SEP_COLON  , SEP_PERIOD , SEP_COMMA  }, // mk_MK
		{ COUNTRY::Taiwan         , DATE_YMD , SEP_SLASH  , TIME_24H , SEP_COLON  , SEP_COMMA  , SEP_PERIOD }, // zh_TW
		{ COUNTRY::Arabic         , DATE_DMY , SEP_PERIOD , TIME_12H , SEP_COLON  , SEP_PERIOD , SEP_COMMA  }, // ar_??
		{ COUNTRY::Israel         , DATE_DMY , SEP_PERIOD , TIME_24H , SEP_COLON  , SEP_COMMA  , SEP_PERIOD }, // he_IL
		{ COUNTRY::Mongolia       , DATE_YMD , SEP_PERIOD , TIME_24H , SEP_COLON  , SEP_COMMA  , SEP_PERIOD }, // mn_MN
		{ COUNTRY::Tadjikistan    , DATE_DMY , SEP_SLASH  , TIME_24H , SEP_COLON  , SEP_SPACE  , SEP_COMMA  }, // tg_TJ
		{ COUNTRY::Turkmenistan   , DATE_DMY , SEP_PERIOD , TIME_24H , SEP_COLON  , SEP_SPACE  , SEP_COMMA  }, // tk_TM
		{ COUNTRY::Azerbaijan     , DATE_DMY , SEP_PERIOD , TIME_24H , SEP_COLON  , SEP_PERIOD , SEP_COMMA  }, // az_AZ
		{ COUNTRY::Georgia        , DATE_DMY , SEP_PERIOD , TIME_24H , SEP_COLON  , SEP_SPACE  , SEP_COMMA  }, // ka_GE
		{ COUNTRY::Kyrgyzstan     , DATE_DMY , SEP_SLASH  , TIME_24H , SEP_COLON  , SEP_SPACE  , SEP_COMMA  }, // ky_KG
		{ COUNTRY::Uzbekistan     , DATE_DMY , SEP_SLASH  , TIME_24H , SEP_COLON  , SEP_SPACE  , SEP_COMMA  }, // uz_UZ
		//                        | Date fmt | Date separ | Time fmt | Time separ | 1000 separ | Dec separ  |
	};

	for (const auto& country : COUNTRY_INFO) {
		if (country.country_number == country_number)
			return country;
	}
	return COUNTRY_INFO[0];
}

void DOS_SetCountry(uint16_t country_number)
{
	if (dos.tables.country == NULL)
		return;

	const auto country_info = LookupCountryInfo(country_number);

	dos.tables.country[DOS_DATE_FORMAT_OFS]         = country_info.date_format;
	dos.tables.country[DOS_DATE_SEPARATOR_OFS]      = country_info.date_separator;
	dos.tables.country[DOS_TIME_FORMAT_OFS]         = country_info.time_format;
	dos.tables.country[DOS_TIME_SEPARATOR_OFS]      = country_info.time_separator;
	dos.tables.country[DOS_THOUSANDS_SEPARATOR_OFS] = country_info.thousands_separator;
	dos.tables.country[DOS_DECIMAL_SEPARATOR_OFS]   = country_info.decimal_separator;
}

static void DOS_AddDays(Bitu days)
{
	dos.date.day += days;
	uint8_t monthlimit = DOS_DATE_months[dos.date.month];

	if(dos.date.day > monthlimit) {
		if((dos.date.year %4 == 0) && (dos.date.month==2)) {
			// leap year
			if(dos.date.day > 29) {
				dos.date.month++;
				dos.date.day -= 29;
			}
		} else {
			//not leap year
			dos.date.month++;
			dos.date.day -= monthlimit;
		}
		if(dos.date.month > 12) {
			// year over
			dos.date.month = 1;
			dos.date.year++;
		}
	}
}

const std::array<const char *, 18> FILE_EGA_CPX = {
	"EGA.CPX", "EGA2.CPX", "EGA3.CPX", "EGA4.CPX", "EGA5.CPX",
	"EGA6.CPX", "EGA7.CPX", "EGA8.CPX", "EGA9.CPX", "EGA10.CPX",
	"EGA11.CPX", "EGA12.CPX", "EGA13.CPX", "EGA14.CPX",
	"EGA15.CPX", "EGA16.CPX", "EGA17.CPX", "EGA18.CPX",
};

const std::array<const char *, 4> FILE_KEYBOARD_SYS = {
	"KEYBOARD.SYS", "KEYBRD2.SYS", "KEYBRD3.SYS", "KEYBRD4.SYS",
};

std::vector<std::vector<uint8_t>> BLOB_EGA_CPX;
std::vector<std::vector<uint8_t>> BLOB_KEYBOARD_SYS;

static void DOS_LoadResources() {
	const auto mandatory = ResourceImportance::Mandatory;

	BLOB_EGA_CPX.resize(FILE_EGA_CPX.size());
	for (size_t i = 0; i < FILE_EGA_CPX.size(); i++)
		BLOB_EGA_CPX[i] = LoadResource("freedos-cpi", FILE_EGA_CPX[i],
			                           mandatory);

	BLOB_KEYBOARD_SYS.resize(FILE_KEYBOARD_SYS.size());
	for (size_t i = 0; i < FILE_KEYBOARD_SYS.size(); i++)
		BLOB_KEYBOARD_SYS[i] = LoadResource("freedos-keyboard", FILE_KEYBOARD_SYS[i],
			                                mandatory);
}

static uint16_t DOS_GetAmount(void) {
	uint16_t amount = reg_cx;
	if (amount > 0xfff1) {
		uint16_t overflow = (amount & 0xf) + (reg_dx & 0xf);
		if (overflow > 0x10) {
			amount -= (overflow & 0xf);
			LOG(LOG_DOSMISC,LOG_WARN)("DOS:0x%X:Amount reduced from %X to %X",reg_ah,reg_cx,amount);
		}
	}
	return amount;
}

#define DATA_TRANSFERS_TAKE_CYCLES 1
#ifdef DATA_TRANSFERS_TAKE_CYCLES

#ifndef DOSBOX_CPU_H
#include "cpu.h"
#endif
static inline void modify_cycles(Bits value) {
	if((4*value+5) < CPU_Cycles) {
		CPU_Cycles -= 4*value;
		CPU_IODelayRemoved += 4*value;
	} else {
		CPU_IODelayRemoved += CPU_Cycles/*-5*/; //don't want to mess with negative
		CPU_Cycles = 5;
	}
}
#else
static inline void modify_cycles(Bits /* value */) {
	return;
}
#endif
#define DOS_OVERHEAD 1
#ifdef DOS_OVERHEAD
#ifndef DOSBOX_CPU_H
#include "cpu.h"
#endif

static inline void overhead() {
	reg_ip += 2;
}
#else
static inline void overhead() {
	return;
}
#endif

#define DOSNAMEBUF 256
static Bitu DOS_21Handler(void) {
	if (((reg_ah != 0x50) && (reg_ah != 0x51) && (reg_ah != 0x62) && (reg_ah != 0x64)) && (reg_ah<0x6c)) {
		DOS_PSP psp(dos.psp());
		psp.SetStack(RealMake(SegValue(ss),reg_sp-18));
	}

	char name1[DOSNAMEBUF+2+DOS_NAMELENGTH_ASCII];
	char name2[DOSNAMEBUF+2+DOS_NAMELENGTH_ASCII];
	
	static Bitu time_start = 0; //For emulating temporary time changes.

	switch (reg_ah) {
	case 0x00:		/* Terminate Program */
		DOS_Terminate(mem_readw(SegPhys(ss)+reg_sp+2),false,0);
		break;
	case 0x01:		/* Read character from STDIN, with echo */
		{	
			uint8_t c;uint16_t n=1;
			dos.echo=true;
			DOS_ReadFile(STDIN,&c,&n);
			reg_al=c;
			dos.echo=false;
		}
		break;
	case 0x02:		/* Write character to STDOUT */
		{
			uint8_t c=reg_dl;uint16_t n=1;
			DOS_WriteFile(STDOUT,&c,&n);
			//Not in the official specs, but happens nonetheless. (last written character)
			reg_al=(c==9)?0x20:c; //strangely, tab conversion to spaces is reflected here
		}
		break;
	case 0x03:		/* Read character from STDAUX */
		{
			uint16_t port = real_readw(0x40,0);
			if(port!=0 && serialports[0]) {
				uint8_t status;
				// RTS/DTR on
				IO_WriteB(port+4,0x3);
				serialports[0]->Getchar(&reg_al, &status, true, 0xFFFFFFFF);
			}
		}
		break;
	case 0x04:		/* Write Character to STDAUX */
		{
			uint16_t port = real_readw(0x40,0);
			if(port!=0 && serialports[0]) {
				// RTS/DTR on
				IO_WriteB(port+4,0x3);
				serialports[0]->Putchar(reg_dl,true,true, 0xFFFFFFFF);
				// RTS off
				IO_WriteB(port+4,0x1);
			}
		}
		break;
	case 0x05:		/* Write Character to PRINTER */
		E_Exit("DOS:Unhandled call %02X",reg_ah);
		break;
	case 0x06:		/* Direct Console Output / Input */
		switch (reg_dl) {
		case 0xFF:	/* Input */
			{	
				//Simulate DOS overhead for timing sensitive games
				//MM1
				overhead();
				//TODO Make this better according to standards
				if (!DOS_GetSTDINStatus()) {
					reg_al=0;
					CALLBACK_SZF(true);
					break;
				}
				uint8_t c;uint16_t n=1;
				DOS_ReadFile(STDIN,&c,&n);
				reg_al=c;
				CALLBACK_SZF(false);
				break;
			}
		default:
			{
				uint8_t c = reg_dl;uint16_t n = 1;
				dos.direct_output=true;
				DOS_WriteFile(STDOUT,&c,&n);
				dos.direct_output=false;
				reg_al=c;
			}
			break;
		};
		break;
	case 0x07:		/* Character Input, without echo */
		{
				uint8_t c;uint16_t n=1;
				DOS_ReadFile (STDIN,&c,&n);
				reg_al=c;
				break;
		};
	case 0x08:		/* Direct Character Input, without echo (checks for breaks officially :)*/
		{
				uint8_t c;uint16_t n=1;
				DOS_ReadFile (STDIN,&c,&n);
				reg_al=c;
				break;
		};
	case 0x09:		/* Write string to STDOUT */
		{	
			uint8_t c;uint16_t n=1;
			PhysPt buf=SegPhys(ds)+reg_dx;
			while ((c=mem_readb(buf++))!='$') {
				DOS_WriteFile(STDOUT,&c,&n);
			}
			reg_al=c;
		}
		break;
	case 0x0a:		/* Buffered Input */
		{
			//TODO ADD Break checkin in STDIN but can't care that much for it
			PhysPt data=SegPhys(ds)+reg_dx;
			uint8_t free=mem_readb(data);
			uint8_t read=0;uint8_t c;uint16_t n=1;
			if (!free) break;
			free--;
			for(;;) {
				DOS_ReadFile(STDIN,&c,&n);
				if (n == 0)				// End of file
					E_Exit("DOS:0x0a:Redirected input reached EOF");
				if (c == 10)			// Line feed
					continue;
				if (c == 8) {			// Backspace
					if (read) {	//Something to backspace.
						// STDOUT treats backspace as non-destructive.
						         DOS_WriteFile(STDOUT,&c,&n);
						c = ' '; DOS_WriteFile(STDOUT,&c,&n);
						c = 8;   DOS_WriteFile(STDOUT,&c,&n);
						--read;
					}
					continue;
				}
				if (read == free && c != 13) {		// Keyboard buffer full
					uint8_t bell = 7;
					DOS_WriteFile(STDOUT, &bell, &n);
					continue;
				}
				DOS_WriteFile(STDOUT,&c,&n);
				mem_writeb(data+read+2,c);
				if (c==13) 
					break;
				read++;
			};
			mem_writeb(data+1,read);
			break;
		};
	case 0x0b:		/* Get STDIN Status */
		if (!DOS_GetSTDINStatus()) {reg_al=0x00;}
		else {reg_al=0xFF;}
		//Simulate some overhead for timing issues
		//Tankwar menu (needs maybe even more)
		overhead();
		break;
	case 0x0c:		/* Flush Buffer and read STDIN call */
		{
			/* flush buffer if STDIN is CON */
			uint8_t handle=RealHandle(STDIN);
			if (handle!=0xFF && Files[handle] && Files[handle]->IsName("CON")) {
				uint8_t c;uint16_t n;
				while (DOS_GetSTDINStatus()) {
					n=1;	DOS_ReadFile(STDIN,&c,&n);
				}
			}
			switch (reg_al) {
			case 0x1:
			case 0x6:
			case 0x7:
			case 0x8:
			case 0xa:
				{ 
					uint8_t oldah=reg_ah;
					reg_ah=reg_al;
					DOS_21Handler();
					reg_ah=oldah;
				}
				break;
			default:
//				LOG_ERROR("DOS:0C:Illegal Flush STDIN Buffer call %d",reg_al);
				reg_al=0;
				break;
			}
		}
		break;
//TODO Find out the values for when reg_al!=0
//TODO Hope this doesn't do anything special
	case 0x0d:		/* Disk Reset */
//Sure let's reset a virtual disk
		break;	
	case 0x0e:		/* Select Default Drive */
		DOS_SetDefaultDrive(reg_dl);
		reg_al=DOS_DRIVES;
		break;
	case 0x0f:		/* Open File using FCB */
		if(DOS_FCBOpen(SegValue(ds),reg_dx)){
			reg_al=0;
		}else{
			reg_al=0xff;
		}
		LOG(LOG_FCB,LOG_NORMAL)("DOS:0x0f FCB-fileopen used, result:al=%d",reg_al);
		break;
	case 0x10:		/* Close File using FCB */
		if(DOS_FCBClose(SegValue(ds),reg_dx)){
			reg_al=0;
		}else{
			reg_al=0xff;
		}
		LOG(LOG_FCB,LOG_NORMAL)("DOS:0x10 FCB-fileclose used, result:al=%d",reg_al);
		break;
	case 0x11:		/* Find First Matching File using FCB */
		if(DOS_FCBFindFirst(SegValue(ds),reg_dx)) reg_al = 0x00;
		else reg_al = 0xFF;
		LOG(LOG_FCB,LOG_NORMAL)("DOS:0x11 FCB-FindFirst used, result:al=%d",reg_al);
		break;
	case 0x12:		/* Find Next Matching File using FCB */
		if(DOS_FCBFindNext(SegValue(ds),reg_dx)) reg_al = 0x00;
		else reg_al = 0xFF;
		LOG(LOG_FCB,LOG_NORMAL)("DOS:0x12 FCB-FindNext used, result:al=%d",reg_al);
		break;
	case 0x13:		/* Delete File using FCB */
		if (DOS_FCBDeleteFile(SegValue(ds),reg_dx)) reg_al = 0x00;
		else reg_al = 0xFF;
		LOG(LOG_FCB,LOG_NORMAL)("DOS:0x16 FCB-Delete used, result:al=%d",reg_al);
		break;
	case 0x14:		/* Sequential read from FCB */
		reg_al = DOS_FCBRead(SegValue(ds),reg_dx,0);
		LOG(LOG_FCB,LOG_NORMAL)("DOS:0x14 FCB-Read used, result:al=%d",reg_al);
		break;
	case 0x15:		/* Sequential write to FCB */
		reg_al=DOS_FCBWrite(SegValue(ds),reg_dx,0);
		LOG(LOG_FCB,LOG_NORMAL)("DOS:0x15 FCB-Write used, result:al=%d",reg_al);
		break;
	case 0x16:		/* Create or truncate file using FCB */
		if (DOS_FCBCreate(SegValue(ds),reg_dx)) reg_al = 0x00;
		else reg_al = 0xFF;
		LOG(LOG_FCB,LOG_NORMAL)("DOS:0x16 FCB-Create used, result:al=%d",reg_al);
		break;
	case 0x17:		/* Rename file using FCB */		
		if (DOS_FCBRenameFile(SegValue(ds),reg_dx)) reg_al = 0x00;
		else reg_al = 0xFF;
		break;
	case 0x1b:		/* Get allocation info for default drive */	
		if (!DOS_GetAllocationInfo(0,&reg_cx,&reg_al,&reg_dx)) reg_al=0xff;
		break;
	case 0x1c:		/* Get allocation info for specific drive */
		if (!DOS_GetAllocationInfo(reg_dl,&reg_cx,&reg_al,&reg_dx)) reg_al=0xff;
		break;
	case 0x21:		/* Read random record from FCB */
		{
			uint16_t toread=1;
			reg_al = DOS_FCBRandomRead(SegValue(ds),reg_dx,&toread,true);
		}
		LOG(LOG_FCB,LOG_NORMAL)("DOS:0x21 FCB-Random read used, result:al=%d",reg_al);
		break;
	case 0x22:		/* Write random record to FCB */
		{
			uint16_t towrite=1;
			reg_al=DOS_FCBRandomWrite(SegValue(ds),reg_dx,&towrite,true);
		}
		LOG(LOG_FCB,LOG_NORMAL)("DOS:0x22 FCB-Random write used, result:al=%d",reg_al);
		break;
	case 0x23:		/* Get file size for FCB */
		if (DOS_FCBGetFileSize(SegValue(ds),reg_dx)) reg_al = 0x00;
		else reg_al = 0xFF;
		break;
	case 0x24:		/* Set Random Record number for FCB */
		DOS_FCBSetRandomRecord(SegValue(ds),reg_dx);
		break;
	case 0x27:		/* Random block read from FCB */
		reg_al = DOS_FCBRandomRead(SegValue(ds),reg_dx,&reg_cx,false);
		LOG(LOG_FCB,LOG_NORMAL)("DOS:0x27 FCB-Random(block) read used, result:al=%d",reg_al);
		break;
	case 0x28:		/* Random Block write to FCB */
		reg_al=DOS_FCBRandomWrite(SegValue(ds),reg_dx,&reg_cx,false);
		LOG(LOG_FCB,LOG_NORMAL)("DOS:0x28 FCB-Random(block) write used, result:al=%d",reg_al);
		break;
	case 0x29:		/* Parse filename into FCB */
		{   
			uint8_t difference;
			char string[1024];
			MEM_StrCopy(SegPhys(ds)+reg_si,string,1023); // 1024 toasts the stack
			reg_al=FCB_Parsename(SegValue(es),reg_di,reg_al ,string, &difference);
			reg_si+=difference;
		}
		LOG(LOG_FCB,LOG_NORMAL)("DOS:29:FCB Parse Filename, result:al=%d",reg_al);
		break;
	case 0x19:		/* Get current default drive */
		reg_al=DOS_GetDefaultDrive();
		break;
	case 0x1a:		/* Set Disk Transfer Area Address */
		dos.dta(RealMakeSeg(ds,reg_dx));
		break;
	case 0x25:		/* Set Interrupt Vector */
		RealSetVec(reg_al,RealMakeSeg(ds,reg_dx));
		break;
	case 0x26:		/* Create new PSP */
		DOS_NewPSP(reg_dx,DOS_PSP(dos.psp()).GetSize());
		reg_al=0xf0;	/* al destroyed */		
		break;
	case 0x2a:		/* Get System Date */
		{
			reg_ax=0; // get time
			CALLBACK_RunRealInt(0x1a);
			if(reg_al) DOS_AddDays(reg_al);
			int a = (14 - dos.date.month)/12;
			int y = dos.date.year - a;
			int m = dos.date.month + 12*a - 2;
			reg_al=(dos.date.day+y+(y/4)-(y/100)+(y/400)+(31*m)/12) % 7;
			reg_cx=dos.date.year;
			reg_dh=dos.date.month;
			reg_dl=dos.date.day;
		}
		break;
	case 0x2b:		/* Set System Date */
		if (!is_date_valid(reg_cx, reg_dh, reg_dl)) {
			reg_al = 0xff;
			break;
		}
		dos.date.year=reg_cx;
		dos.date.month=reg_dh;
		dos.date.day=reg_dl;
		reg_al=0;
		break;
	case 0x2c: {	/* Get System Time */
		reg_ax=0; // get time
		CALLBACK_RunRealInt(0x1a);
		if(reg_al) DOS_AddDays(reg_al);
		reg_ah=0x2c;

		Bitu ticks=((Bitu)reg_cx<<16)|reg_dx;
		if(time_start<=ticks) ticks-=time_start;
		Bitu time=(Bitu)((100.0/((double)PIT_TICK_RATE/65536.0)) * (double)ticks);

		reg_dl=(uint8_t)((Bitu)time % 100); // 1/100 seconds
		time/=100;
		reg_dh=(uint8_t)((Bitu)time % 60); // seconds
		time/=60;
		reg_cl=(uint8_t)((Bitu)time % 60); // minutes
		time/=60;
		reg_ch=(uint8_t)((Bitu)time % 24); // hours

		//Simulate DOS overhead for timing-sensitive games
        //Robomaze 2
		overhead();
		break;
	}
	case 0x2d:		/* Set System Time */
		if (!is_time_valid(reg_ch, reg_cl, reg_dh) || reg_dl > 99)
			reg_al = 0xff;
		else { //Allow time to be set to zero. Restore the orginal time for all other parameters. (QuickBasic)
			if (reg_cx == 0 && reg_dx == 0) {time_start = mem_readd(BIOS_TIMER);LOG_MSG("Warning: game messes with DOS time!");}
			else time_start = 0;
			// Original IBM PC used ~1.19MHz crystal for timer,
			// because at 1.19MHz, 2^16 ticks is ~1 hour, making it
			// easy to count hours and days. More precisely:
			//
			// clock updates at 1193180/65536 ticks per second.
			// ticks per second ??? 18.2
			// ticks per hour   ??? 65543
			// ticks per day    ??? 1573040
			constexpr uint64_t ticks_per_day = 1573040;
			const auto seconds = reg_ch * 3600 + reg_cl * 60 + reg_dh;
			const auto ticks = ticks_per_day * seconds / (24 * 3600);
			mem_writed(BIOS_TIMER, check_cast<uint32_t>(ticks));
			reg_al = 0;
		}
		break;
	case 0x2e:		/* Set Verify flag */
		dos.verify=(reg_al==1);
		break;
	case 0x2f:		/* Get Disk Transfer Area */
		SegSet16(es,RealSeg(dos.dta()));
		reg_bx=RealOff(dos.dta());
		break;
	case 0x30:		/* Get DOS Version */
		if (reg_al==0) reg_bh=0xFF;		/* Fake Microsoft DOS */
		if (reg_al==1) reg_bh=0x10;		/* DOS is in HMA */
		reg_al=dos.version.major;
		reg_ah=dos.version.minor;
		/* Serialnumber */
		reg_bl=0x00;
		reg_cx=0x0000;
		break;
	case 0x31:		/* Terminate and stay resident */
		// Important: This service does not set the carry flag!
		DOS_ResizeMemory(dos.psp(),&reg_dx);
		DOS_Terminate(dos.psp(),true,reg_al);
		break;
	case 0x1f: /* Get drive parameter block for default drive */
	case 0x32: /* Get drive parameter block for specific drive */
		{	/* Officially a dpb should be returned as well. The disk detection part is implemented */
			uint8_t drive=reg_dl;
			if (!drive || reg_ah==0x1f) drive = DOS_GetDefaultDrive();
			else drive--;
			if (drive < DOS_DRIVES && Drives[drive] && !Drives[drive]->isRemovable()) {
				reg_al = 0x00;
				SegSet16(ds,dos.tables.dpb);
				reg_bx = drive*9;
				LOG(LOG_DOSMISC,LOG_ERROR)("Get drive parameter block.");
			} else {
				reg_al=0xff;
			}
		}
		break;
	case 0x33:		/* Extended Break Checking */
		switch (reg_al) {
			case 0:reg_dl=dos.breakcheck;break;			/* Get the breakcheck flag */
			case 1:dos.breakcheck=(reg_dl>0);break;		/* Set the breakcheck flag */
			case 2:{bool old=dos.breakcheck;dos.breakcheck=(reg_dl>0);reg_dl=old;}break;
			case 3: /* Get cpsw */
				/* Fallthrough */
			case 4: /* Set cpsw */
				LOG(LOG_DOSMISC,LOG_ERROR)("Someone playing with cpsw %x",reg_ax);
				break;
			case 5:reg_dl=3;break;//TODO should be z						/* Always boot from c: :) */
			case 6:											/* Get true version number */
				reg_bl=dos.version.major;
				reg_bh=dos.version.minor;
				reg_dl=dos.version.revision;
				reg_dh=0x10;								/* Dos in HMA */
				break;
			default:
				LOG(LOG_DOSMISC,LOG_ERROR)("Weird 0x33 call %2X",reg_al);
				reg_al =0xff;
				break;
		}
		break;
	case 0x34:		/* Get INDos Flag */
		SegSet16(es,DOS_SDA_SEG);
		reg_bx=DOS_SDA_OFS + 0x01;
		break;
	case 0x35:		/* Get interrupt vector */
		reg_bx=real_readw(0,((uint16_t)reg_al)*4);
		SegSet16(es,real_readw(0,((uint16_t)reg_al)*4+2));
		break;
	case 0x36:		/* Get Free Disk Space */
		{
			uint16_t bytes,clusters,free;
			uint8_t sectors;
			if (DOS_GetFreeDiskSpace(reg_dl,&bytes,&sectors,&clusters,&free)) {
				reg_ax=sectors;
				reg_bx=free;
				reg_cx=bytes;
				reg_dx=clusters;
			} else {
				uint8_t drive=reg_dl;
				if (drive==0) drive=DOS_GetDefaultDrive();
				else drive--;
				if (drive<2) {
					// floppy drive, non-present drivesdisks issue floppy check through int24
					// (critical error handler); needed for Mixed up Mother Goose (hook)
//					CALLBACK_RunRealInt(0x24);
				}
				reg_ax=0xffff;	// invalid drive specified
			}
		}
		break;
	case 0x37:		/* Get/Set Switch char Get/Set Availdev thing */
//TODO	Give errors for these functions to see if anyone actually uses this shit-
		switch (reg_al) {
		case 0:
			 reg_al=0;reg_dl=0x2f;break;  /* always return '/' like dos 5.0+ */
		case 1:
			 reg_al=0;break;
		case 2:
			 reg_al=0;reg_dl=0x2f;break;
		case 3:
			 reg_al=0;break;
		};
		LOG(LOG_MISC,LOG_ERROR)("DOS:0x37:Call for not supported switchchar");
		break;
	case 0x38:                 /* Set Country Code */
		if (reg_al == 0) { /* Get country specific information */
			PhysPt dest = SegPhys(ds) + reg_dx;
			MEM_BlockWrite(dest, dos.tables.country, 0x18);
			reg_ax = reg_bx = 0x01;
			CALLBACK_SCF(false);
		} else { /* Set country code */
			countryNo = reg_al == 0xff ? reg_bx : reg_al;
			DOS_SetCountry(countryNo);
			reg_ax = 0;
			CALLBACK_SCF(false);
		}
		break;
	case 0x39:		/* MKDIR Create directory */
		MEM_StrCopy(SegPhys(ds)+reg_dx,name1,DOSNAMEBUF);
		if (DOS_MakeDir(name1)) {
			reg_ax=0x05;	/* ax destroyed */
			CALLBACK_SCF(false);
		} else {
			reg_ax=dos.errorcode;
			CALLBACK_SCF(true);
		}
		break;
	case 0x3a:		/* RMDIR Remove directory */
		MEM_StrCopy(SegPhys(ds)+reg_dx,name1,DOSNAMEBUF);
		if  (DOS_RemoveDir(name1)) {
			reg_ax=0x05;	/* ax destroyed */
			CALLBACK_SCF(false);
		} else {
			reg_ax=dos.errorcode;
			CALLBACK_SCF(true);
			LOG(LOG_MISC,LOG_NORMAL)("Remove dir failed on %s with error %X",name1,dos.errorcode);
		}
		break;
	case 0x3b:		/* CHDIR Set current directory */
		MEM_StrCopy(SegPhys(ds)+reg_dx,name1,DOSNAMEBUF);
		if  (DOS_ChangeDir(name1)) {
			reg_ax=0x00;	/* ax destroyed */
			CALLBACK_SCF(false);
		} else {
			reg_ax=dos.errorcode;
			CALLBACK_SCF(true);
		}
		break;
	case 0x3c:		/* CREATE Create of truncate file */
		MEM_StrCopy(SegPhys(ds)+reg_dx,name1,DOSNAMEBUF);
		if (DOS_CreateFile(name1,reg_cx,&reg_ax)) {
			CALLBACK_SCF(false);
		} else {
			reg_ax=dos.errorcode;
			CALLBACK_SCF(true);
		}
		break;
	case 0x3d:		/* OPEN Open existing file */
		MEM_StrCopy(SegPhys(ds)+reg_dx,name1,DOSNAMEBUF);
		if (DOS_OpenFile(name1,reg_al,&reg_ax)) {
			CALLBACK_SCF(false);
		} else {
			reg_ax=dos.errorcode;
			CALLBACK_SCF(true);
		}
		break;
	case 0x3e:		/* CLOSE Close file */
		if (DOS_CloseFile(reg_bx,false,&reg_al)) {
			/* al destroyed with pre-close refcount from sft */
			CALLBACK_SCF(false);
		} else {
			reg_ax=dos.errorcode;
			CALLBACK_SCF(true);
		}
		break;
	case 0x3f:		/* READ Read from file or device */
		{ 
			uint16_t toread=DOS_GetAmount();
			dos.echo=true;
			if (DOS_ReadFile(reg_bx,dos_copybuf,&toread)) {
				MEM_BlockWrite(SegPhys(ds)+reg_dx,dos_copybuf,toread);
				reg_ax=toread;
				CALLBACK_SCF(false);
			} else {
				reg_ax=dos.errorcode;
				CALLBACK_SCF(true);
			}
			modify_cycles(reg_ax);
			dos.echo=false;
			break;
		}
	case 0x40:					/* WRITE Write to file or device */
		{
			uint16_t towrite=DOS_GetAmount();
			MEM_BlockRead(SegPhys(ds)+reg_dx,dos_copybuf,towrite);
			if (DOS_WriteFile(reg_bx,dos_copybuf,&towrite)) {
				reg_ax=towrite;
	   			CALLBACK_SCF(false);
			} else {
				reg_ax=dos.errorcode;
				CALLBACK_SCF(true);
			}
			modify_cycles(reg_ax);
			break;
		};
	case 0x41:					/* UNLINK Delete file */
		MEM_StrCopy(SegPhys(ds)+reg_dx,name1,DOSNAMEBUF);
		if (DOS_UnlinkFile(name1)) {
			CALLBACK_SCF(false);
		} else {
			reg_ax=dos.errorcode;
			CALLBACK_SCF(true);
		}
		break;
	case 0x42:					/* LSEEK Set current file position */
		{
			uint32_t pos=(reg_cx<<16) + reg_dx;
			if (DOS_SeekFile(reg_bx,&pos,reg_al)) {
				reg_dx=(uint16_t)(pos >> 16);
				reg_ax=(uint16_t)(pos & 0xFFFF);
				CALLBACK_SCF(false);
			} else {
				reg_ax=dos.errorcode;
				CALLBACK_SCF(true);
			}
			break;
		}
	case 0x43:					/* Get/Set file attributes */
		MEM_StrCopy(SegPhys(ds)+reg_dx,name1,DOSNAMEBUF);
		switch (reg_al) {
		case 0x00:				/* Get */
			{
				uint16_t attr_val=reg_cx;
				if (DOS_GetFileAttr(name1,&attr_val)) {
					reg_cx=attr_val;
					reg_ax=attr_val; /* Undocumented */   
					CALLBACK_SCF(false);
				} else {
					CALLBACK_SCF(true);
					reg_ax=dos.errorcode;
				}
				break;
			};
		case 0x01:				/* Set */
			if (DOS_SetFileAttr(name1,reg_cx)) {
				reg_ax=0x202;	/* ax destroyed */
				CALLBACK_SCF(false);
			} else {
				CALLBACK_SCF(true);
				reg_ax=dos.errorcode;
			}
			break;
		default:
			LOG(LOG_MISC,LOG_ERROR)("DOS:0x43:Illegal subfunction %2X",reg_al);
			reg_ax=1;
			CALLBACK_SCF(true);
			break;
		}
		break;
	case 0x44:					/* IOCTL Functions */
		if (DOS_IOCTL()) {
			CALLBACK_SCF(false);
		} else {
			reg_ax=dos.errorcode;
			CALLBACK_SCF(true);
		}
		break;
	case 0x45:					/* DUP Duplicate file handle */
		if (DOS_DuplicateEntry(reg_bx,&reg_ax)) {
			CALLBACK_SCF(false);
		} else {
			reg_ax=dos.errorcode;
			CALLBACK_SCF(true);
		}
		break;
	case 0x46:					/* DUP2,FORCEDUP Force duplicate file handle */
		if (DOS_ForceDuplicateEntry(reg_bx,reg_cx)) {
			reg_ax=reg_cx; //Not all sources agree on it.
			CALLBACK_SCF(false);
		} else {
			reg_ax=dos.errorcode;
			CALLBACK_SCF(true);
		}
		break;
	case 0x47:					/* CWD Get current directory */
		if (DOS_GetCurrentDir(reg_dl,name1)) {
			MEM_BlockWrite(SegPhys(ds)+reg_si,name1,(Bitu)(safe_strlen(name1)+1));	
			reg_ax=0x0100;
			CALLBACK_SCF(false);
		} else {
			reg_ax=dos.errorcode;
			CALLBACK_SCF(true);
		}
		break;
	case 0x48:					/* Allocate memory */
		{
			uint16_t size=reg_bx;uint16_t seg;
			if (DOS_AllocateMemory(&seg,&size)) {
				reg_ax=seg;
				CALLBACK_SCF(false);
			} else {
				reg_ax=dos.errorcode;
				reg_bx=size;
				CALLBACK_SCF(true);
			}
			break;
		}
	case 0x49:					/* Free memory */
		if (DOS_FreeMemory(SegValue(es))) {
			CALLBACK_SCF(false);
		} else {            
			reg_ax=dos.errorcode;
			CALLBACK_SCF(true);
		}
		break;
	case 0x4a:					/* Resize memory block */
		{
			uint16_t size=reg_bx;
			if (DOS_ResizeMemory(SegValue(es),&size)) {
				reg_ax=SegValue(es);
				CALLBACK_SCF(false);
			} else {            
				reg_ax=dos.errorcode;
				reg_bx=size;
				CALLBACK_SCF(true);
			}
			break;
		}
	case 0x4b:					/* EXEC Load and/or execute program */
		{
			result_errorcode = 0;
			MEM_StrCopy(SegPhys(ds)+reg_dx,name1,DOSNAMEBUF);
			LOG(LOG_EXEC,LOG_ERROR)("Execute %s %d",name1,reg_al);
			if (!DOS_Execute(name1,SegPhys(es)+reg_bx,reg_al)) {
				reg_ax=dos.errorcode;
				CALLBACK_SCF(true);
			}
		}
		break;
//TODO Check for use of execution state AL=5
	case 0x4c:					/* EXIT Terminate with return code */
		DOS_Terminate(dos.psp(),false,reg_al);
		if (result_errorcode)
			dos.return_code = result_errorcode;
		break;
	case 0x4d:					/* Get Return code */
		reg_al=dos.return_code;/* Officially read from SDA and clear when read */
		reg_ah=dos.return_mode;
		break;
	case 0x4e:					/* FINDFIRST Find first matching file */
		MEM_StrCopy(SegPhys(ds)+reg_dx,name1,DOSNAMEBUF);
		if (DOS_FindFirst(name1,reg_cx)) {
			CALLBACK_SCF(false);	
			reg_ax=0;			/* Undocumented */
		} else {
			reg_ax=dos.errorcode;
			CALLBACK_SCF(true);
		};
		break;		 
	case 0x4f:					/* FINDNEXT Find next matching file */
		if (DOS_FindNext()) {
			CALLBACK_SCF(false);
			/* reg_ax=0xffff;*/			/* Undocumented */
			reg_ax=0;				/* Undocumented:Qbix Willy beamish */
		} else {
			reg_ax=dos.errorcode;
			CALLBACK_SCF(true);
		};
		break;		
	case 0x50:					/* Set current PSP */
		dos.psp(reg_bx);
		break;
	case 0x51:					/* Get current PSP */
		reg_bx=dos.psp();
		break;
	case 0x52: {				/* Get list of lists */
		uint8_t count=2; // floppy drives always counted
		while (count<DOS_DRIVES && Drives[count] && !Drives[count]->isRemovable()) count++;
		dos_infoblock.SetBlockDevices(count);
		RealPt addr=dos_infoblock.GetPointer();
		SegSet16(es,RealSeg(addr));
		reg_bx=RealOff(addr);
		LOG(LOG_DOSMISC,LOG_NORMAL)("Call is made for list of lists - let's hope for the best");
		break; }
//TODO Think hard how shit this is gonna be
//And will any game ever use this :)
	case 0x53:					/* Translate BIOS parameter block to drive parameter block */
		E_Exit("Unhandled Dos 21 call %02X",reg_ah);
		break;
	case 0x54:					/* Get verify flag */
		reg_al=dos.verify?1:0;
		break;
	case 0x55:					/* Create Child PSP*/
		DOS_ChildPSP(reg_dx,reg_si);
		dos.psp(reg_dx);
		reg_al=0xf0;	/* al destroyed */
		break;
	case 0x56:					/* RENAME Rename file */
		MEM_StrCopy(SegPhys(ds)+reg_dx,name1,DOSNAMEBUF);
		MEM_StrCopy(SegPhys(es)+reg_di,name2,DOSNAMEBUF);
		if (DOS_Rename(name1,name2)) {
			CALLBACK_SCF(false);			
		} else {
			reg_ax=dos.errorcode;
			CALLBACK_SCF(true);
		}
		break;		
	case 0x57:					/* Get/Set File's Date and Time */
		if (reg_al == 0x00) {
			if (DOS_GetFileDate(reg_bx, &reg_cx, &reg_dx)) {
				CALLBACK_SCF(false);
			} else {
				reg_ax = dos.errorcode;
				CALLBACK_SCF(true);
			}
		} else if (reg_al == 0x01) {
			if (DOS_SetFileDate(reg_bx, reg_cx, reg_dx)) {
				CALLBACK_SCF(false);
			} else {
				reg_ax = dos.errorcode;
				CALLBACK_SCF(true);
			}
		} else {
			LOG(LOG_DOSMISC,LOG_ERROR)("DOS:57:Unsupported subtion %X",reg_al);
		}
		break;
	case 0x58:					/* Get/Set Memory allocation strategy */
		switch (reg_al) {
		case 0:					/* Get Strategy */
			reg_ax=DOS_GetMemAllocStrategy();
			break;
		case 1:					/* Set Strategy */
			if (DOS_SetMemAllocStrategy(reg_bx)) CALLBACK_SCF(false);
			else {
				reg_ax=1;
				CALLBACK_SCF(true);
			}
			break;
		case 2:					/* Get UMB Link Status */
			reg_al=dos_infoblock.GetUMBChainState()&1;
			CALLBACK_SCF(false);
			break;
		case 3:					/* Set UMB Link Status */
			if (DOS_LinkUMBsToMemChain(reg_bx)) CALLBACK_SCF(false);
			else {
				reg_ax=1;
				CALLBACK_SCF(true);
			}
			break;
		default:
			LOG(LOG_DOSMISC,LOG_ERROR)("DOS:58:Not Supported Set//Get memory allocation call %X",reg_al);
			reg_ax=1;
			CALLBACK_SCF(true);
		}
		break;
	case 0x59:					/* Get Extended error information */
		reg_ax=dos.errorcode;
		if (dos.errorcode==DOSERR_FILE_NOT_FOUND || dos.errorcode==DOSERR_PATH_NOT_FOUND) {
			reg_bh=8;	//Not Found error class (Road Hog)
		} else {
			reg_bh=0;	//Unspecified error class
		}
		reg_bl=1;	//Retry retry retry
		reg_ch = 0;     // Unknown error locus
		break;
	case 0x5a:					/* Create temporary file */
		{
			uint16_t handle;
			MEM_StrCopy(SegPhys(ds)+reg_dx,name1,DOSNAMEBUF);
			if (DOS_CreateTempFile(name1,&handle)) {
				reg_ax=handle;
				MEM_BlockWrite(SegPhys(ds)+reg_dx,name1,(Bitu)(safe_strlen(name1)+1));
				CALLBACK_SCF(false);
			} else {
				reg_ax=dos.errorcode;
				CALLBACK_SCF(true);
			}
		}
		break;
	case 0x5b:					/* Create new file */
		{
			MEM_StrCopy(SegPhys(ds)+reg_dx,name1,DOSNAMEBUF);
			uint16_t handle;
			if (DOS_OpenFile(name1,0,&handle)) {
				DOS_CloseFile(handle);
				DOS_SetError(DOSERR_FILE_ALREADY_EXISTS);
				reg_ax=dos.errorcode;
				CALLBACK_SCF(true);
				break;
			}
			if (DOS_CreateFile(name1,reg_cx,&handle)) {
				reg_ax=handle;
				CALLBACK_SCF(false);
			} else {
				reg_ax=dos.errorcode;
				CALLBACK_SCF(true);
			}
			break;
		}
	case 0x5c:			/* FLOCK File region locking */
		DOS_SetError(DOSERR_FUNCTION_NUMBER_INVALID);
		reg_ax = dos.errorcode;
		CALLBACK_SCF(true);
		break;
	case 0x5d:					/* Network Functions */
		if(reg_al == 0x06) {
			SegSet16(ds,DOS_SDA_SEG);
			reg_si = DOS_SDA_OFS;
			reg_cx = 0x80;  // swap if in dos
			reg_dx = 0x1a;  // swap always
			LOG(LOG_DOSMISC,LOG_ERROR)("Get SDA, Let's hope for the best!");
		}
		break;
	case 0x5e:             /* Network and printer functions */
		if (!reg_al) { // Get machine name
			int result = gethostname(name1, DOSNAMEBUF);
			if (!result) {
				strcat(name1, "               ");
				name1[15] = 0;
				MEM_BlockWrite(SegPhys(ds) + reg_dx, name1, 16);
				reg_cx = 0x1ff;
				CALLBACK_SCF(false);
				break;
			}
		}
		reg_al = 1;
		CALLBACK_SCF(true);
		break;
	case 0x5f:               /* Network redirection */
		reg_ax = 0x0001; // Failing it
		CALLBACK_SCF(true);
		break; 
	case 0x60:					/* Canonicalize filename or path */
		MEM_StrCopy(SegPhys(ds)+reg_si,name1,DOSNAMEBUF);
		if (DOS_Canonicalize(name1,name2)) {
				MEM_BlockWrite(SegPhys(es)+reg_di,name2,(Bitu)(safe_strlen(name2)+1));	
				CALLBACK_SCF(false);
			} else {
				reg_ax=dos.errorcode;
				CALLBACK_SCF(true);
			}
			break;
	case 0x62:					/* Get Current PSP Address */
		reg_bx=dos.psp();
		break;
	case 0x63:					/* DOUBLE BYTE CHARACTER SET */
		if(reg_al == 0) {
			SegSet16(ds,RealSeg(dos.tables.dbcs));
			reg_si=RealOff(dos.tables.dbcs);		
			reg_al = 0;
			CALLBACK_SCF(false); //undocumented
		} else reg_al = 0xff; //Doesn't officially touch carry flag
		break;
	case 0x64:					/* Set device driver lookahead flag */
		LOG(LOG_DOSMISC,LOG_NORMAL)("set driver look ahead flag");
		break;
	case 0x65:					/* Get extented country information and a lot of other useless shit*/
		{ /* Todo maybe fully support this for now we set it standard for USA */ 
			LOG(LOG_DOSMISC,LOG_ERROR)("DOS:65:Extended country information call %X",reg_ax);
			if((reg_al <=  0x07) && (reg_cx < 0x05)) {
				DOS_SetError(DOSERR_FUNCTION_NUMBER_INVALID);
				CALLBACK_SCF(true);
				break;
			}
			Bitu len = 0; /* For 0x21 and 0x22 */
			PhysPt data=SegPhys(es)+reg_di;
			switch (reg_al) {
			case 0x01:
				mem_writeb(data + 0x00,reg_al);
				mem_writew(data + 0x01,0x26);
				mem_writew(data + 0x03,1);
				if(reg_cx > 0x06 ) mem_writew(data+0x05,dos.loaded_codepage);
				if(reg_cx > 0x08 ) {
					Bitu amount = (reg_cx>=0x29)?0x22:(reg_cx-7);
					MEM_BlockWrite(data + 0x07,dos.tables.country,amount);
					reg_cx=(reg_cx>=0x29)?0x29:reg_cx;
				}
				CALLBACK_SCF(false);
				break;
			case 0x05: // Get pointer to filename terminator table
				mem_writeb(data + 0x00, reg_al);
				mem_writed(data + 0x01, dos.tables.filenamechar);
				reg_cx = 5;
				CALLBACK_SCF(false);
				break;
			case 0x02: // Get pointer to uppercase table
				mem_writeb(data + 0x00, reg_al);
				mem_writed(data + 0x01, dos.tables.upcase);
				reg_cx = 5;
				CALLBACK_SCF(false);
				break;
			case 0x06: // Get pointer to collating sequence table
				mem_writeb(data + 0x00, reg_al);
				mem_writed(data + 0x01, dos.tables.collatingseq);
				reg_cx = 5;
				CALLBACK_SCF(false);
				break;
			case 0x03: // Get pointer to lowercase table
			case 0x04: // Get pointer to filename uppercase table
			case 0x07: // Get pointer to double byte char set table
				mem_writeb(data + 0x00, reg_al);
				mem_writed(data + 0x01, dos.tables.dbcs); //used to be 0
				reg_cx = 5;
				CALLBACK_SCF(false);
				break;
			case 0x20: /* Capitalize Character */
				{
					int in  = reg_dl;
					int out = toupper(in);
					reg_dl  = (uint8_t)out;
				}
				CALLBACK_SCF(false);
				break;
			case 0x21: /* Capitalize String (cx=length) */
			case 0x22: /* Capatilize ASCIZ string */
				data = SegPhys(ds) + reg_dx;
				if(reg_al == 0x21) len = reg_cx; 
				else len = mem_strlen(data); /* Is limited to 1024 */

				if(len > DOS_COPYBUFSIZE - 1) E_Exit("DOS:0x65 Buffer overflow");
				if(len) {
					MEM_BlockRead(data,dos_copybuf,len);
					dos_copybuf[len] = 0;
					//No upcase as String(0x21) might be multiple asciz strings
					for (Bitu count = 0; count < len;count++)
						dos_copybuf[count] = (uint8_t)toupper(*reinterpret_cast<unsigned char*>(dos_copybuf+count));
					MEM_BlockWrite(data,dos_copybuf,len);
				}
				CALLBACK_SCF(false);
				break;
			default:
				E_Exit("DOS:0x65:Unhandled country information call %2X",reg_al);	
			};
			break;
		}
	case 0x66:					/* Get/Set global code page table  */
		if (reg_al==1) {
			LOG(LOG_DOSMISC,LOG_ERROR)("Getting global code page table");
			reg_bx=reg_dx=dos.loaded_codepage;
			CALLBACK_SCF(false);
			break;
		}
		LOG(LOG_DOSMISC,LOG_NORMAL)("DOS:Setting code page table is not supported");
		break;
	case 0x67:					/* Set handle count */
		/* Weird call to increase amount of file handles needs to allocate memory if >20 */
		{
			DOS_PSP psp(dos.psp());
			psp.SetNumFiles(reg_bx);
			CALLBACK_SCF(false);
			break;
		};
	case 0x68:                  /* FFLUSH Commit file */
		if(DOS_FlushFile(reg_bl)) {
			CALLBACK_SCF(false);
		} else {
			reg_ax = dos.errorcode;
			CALLBACK_SCF(true);
		}
		break;
	case 0x69:					/* Get/Set disk serial number */
		{
			uint16_t old_cx=reg_cx;
			switch(reg_al)		{
			case 0x00:				/* Get */
				LOG(LOG_DOSMISC,LOG_WARN)("DOS:Get Disk serial number");
				reg_cl=0x66;// IOCTL function
				break;
			case 0x01:				/* Set */
				LOG(LOG_DOSMISC,LOG_WARN)("DOS:Set Disk serial number");
				reg_cl=0x46;// IOCTL function
				break;
			default:
				E_Exit("DOS:Illegal Get Serial Number call %2X",reg_al);
			}	
			reg_ch=0x08;	// IOCTL category: disk drive
			reg_ax=0x440d;	// Generic block device request
			DOS_21Handler();
			reg_cx=old_cx;
			break;
		} 
	case 0x6c:					/* Extended Open/Create */
		MEM_StrCopy(SegPhys(ds)+reg_si,name1,DOSNAMEBUF);
		if (DOS_OpenFileExtended(name1,reg_bx,reg_cx,reg_dx,&reg_ax,&reg_cx)) {
			CALLBACK_SCF(false);
		} else {
			reg_ax=dos.errorcode;
			CALLBACK_SCF(true);
		}
		break;

	case 0x71:					/* Unknown probably 4dos detection */
		reg_ax=0x7100;
		CALLBACK_SCF(true); //Check this! What needs this ? See default case
		LOG(LOG_DOSMISC,LOG_NORMAL)("DOS:Windows long file name support call %2X",reg_al);
		break;

	case 0xE0:
	case 0x18:	            	/* NULL Function for CP/M compatibility or Extended rename FCB */
	case 0x1d:	            	/* NULL Function for CP/M compatibility or Extended rename FCB */
	case 0x1e:	            	/* NULL Function for CP/M compatibility or Extended rename FCB */
	case 0x20:	            	/* NULL Function for CP/M compatibility or Extended rename FCB */
	case 0x6b:		            /* NULL Function */
	case 0x61:		            /* UNUSED */
	case 0xEF:                  /* Used in Ancient Art Of War CGA */
	default:
		if (reg_ah < 0x6d) LOG(LOG_DOSMISC,LOG_ERROR)("DOS:Unhandled call %02X al=%02X. Set al to default of 0",reg_ah,reg_al); //Less errors. above 0x6c the functions are simply always skipped, only al is zeroed, all other registers untouched
		reg_al=0x00; /* default value */
		break;
	};
	return CBRET_NONE;
}


static Bitu DOS_20Handler(void) {
	reg_ah=0x00;
	DOS_21Handler();
	return CBRET_NONE;
}

static Bitu DOS_27Handler(void) {
	// Terminate & stay resident
	uint16_t para = (reg_dx/16)+((reg_dx % 16)>0);
	uint16_t psp = dos.psp(); //mem_readw(SegPhys(ss)+reg_sp+2);
	if (DOS_ResizeMemory(psp,&para)) DOS_Terminate(psp,true,0);
	return CBRET_NONE;
}

Bit16u DOS_SectorAccess(bool read) {
	fatDrive * drive = (fatDrive *)Drives[reg_al];
	Bit16u bufferSeg = SegValue(ds);
	Bit16u bufferOff = reg_bx;
	Bit16u sectorCnt = reg_cx;
	Bit32u sectorNum = (Bit32u)reg_dx + drive->partSectOff;
	Bit32u sectorEnd = drive->getSectorCount() + drive->partSectOff;
	Bit8u sectorBuf[512];
	Bitu i;

	if (sectorCnt == 0xffff) { // large partition form
		bufferSeg = real_readw(SegValue(ds),reg_bx + 8);
		bufferOff = real_readw(SegValue(ds),reg_bx + 6);
		sectorCnt = real_readw(SegValue(ds),reg_bx + 4);
		sectorNum = real_readd(SegValue(ds),reg_bx + 0) + drive->partSectOff;
	} else if (sectorEnd > 0xffff) return 0x0207; // must use large partition form

	while (sectorCnt--) {
		if (sectorNum >= sectorEnd) return 0x0408; // sector not found
		if (read) {
			if (drive->readSector(sectorNum++,&sectorBuf)) return 0x0408;
			for (i=0;i<512;i++) real_writeb(bufferSeg,bufferOff++,sectorBuf[i]);
		} else {
			for (i=0;i<512;i++) sectorBuf[i] = real_readb(bufferSeg,bufferOff++);
			if (drive->writeSector(sectorNum++,&sectorBuf)) return 0x0408;
		}
	}
	return 0;
}

static Bitu DOS_25Handler(void) {
	if (reg_al >= DOS_DRIVES || !Drives[reg_al] || Drives[reg_al]->isRemovable()) {
		reg_ax = 0x8002;
		SETFLAGBIT(CF,true);
	} else if (strncmp(Drives[reg_al]->GetInfo(),"fatDrive",8) == 0) {
		reg_ax = DOS_SectorAccess(true);
		SETFLAGBIT(CF,reg_ax != 0);
	} else {
		if (reg_cx == 1 && reg_dx == 0) {
			if (reg_al >= 2) {
				// write some BPB data into buffer for MicroProse installers
				real_writew(SegValue(ds),reg_bx+0x1c,0x3f); // hidden sectors
			}
		} else {
			LOG(LOG_DOSMISC,LOG_NORMAL)("int 25 called but not as disk detection drive %u",reg_al);
		}
		SETFLAGBIT(CF,false);
		reg_ax = 0;
	}
    return CBRET_NONE;
}
static Bitu DOS_26Handler(void) {
	LOG(LOG_DOSMISC,LOG_NORMAL)("int 26 called: hope for the best!");
	if (reg_al >= DOS_DRIVES || !Drives[reg_al] || Drives[reg_al]->isRemovable()) {	
		reg_ax = 0x8002;
		SETFLAGBIT(CF,true);
	} else if (strncmp(Drives[reg_al]->GetInfo(),"fatDrive",8) == 0) {
		reg_ax = DOS_SectorAccess(false);
		SETFLAGBIT(CF,reg_ax != 0);
	} else {
		SETFLAGBIT(CF,false);
		reg_ax = 0;
	}
    return CBRET_NONE;
}

DOS_Version DOS_ParseVersion(const char *word, const char *args)
{
	DOS_Version new_version = {5, 0, 0}; // Default to 5.0
	assert(word != NULL && args != NULL);
	if (*word && !*args && (strchr(word, '.') != 0)) {
		// Allow usual syntax: ver set 7.1
		const char *p = strchr(word, '.');
		p++;
		int minor = -1;
		if (isdigit(*p)) {
			int len = strlen(p);
			// Get the first 2 characters as minor version if there are more
			minor = atoi(len > 2 ? std::string(p).substr(0, 2).c_str() : p);
			// If .1 as the minor version, regard it as .10
			if (len == 1)
				minor *= 10;
		}
		// Return the new DOS version, or 0.0 for invalid DOS version
		if (!isdigit(*word) || atoi(word) < 0 || atoi(word) > 30 || minor < 0 || (!atoi(word) && !minor)) {
			new_version.major = 0;
			new_version.minor = 0;
		} else {
			new_version.major = static_cast<uint8_t>(atoi(word));
			new_version.minor = static_cast<uint8_t>(minor);
        }
	} else if (*word || *args) { // Official DOSBox syntax: ver set 6 2
		// If only an integer like 7, regard it as 7.0, or take args as minor version
		int minor = *args ? (isdigit(*args) ? atoi(args) : -1) : 0;
		// Get the first 2 digits of if there are more in the number
		while (minor > 99)
			minor /= 10;
		// Return the new DOS version, or 0.0 for invalid DOS version
		if (!isdigit(*word) || atoi(word) < 0 || atoi(word) > 30 || minor < 0 || (!atoi(word) && !minor)) {
			new_version.major = 0;
			new_version.minor = 0;
		} else {
			new_version.major = static_cast<uint8_t>(atoi(word));
			new_version.minor = static_cast<uint8_t>(minor);
		}
	}
	return new_version;
}

class DOS:public Module_base{
private:
	CALLBACK_HandlerObject callback[7];
public:
	DOS(Section* configuration):Module_base(configuration){
		callback[0].Install(DOS_20Handler,CB_IRET,"DOS Int 20");
		callback[0].Set_RealVec(0x20);

		callback[1].Install(DOS_21Handler,CB_INT21,"DOS Int 21");
		callback[1].Set_RealVec(0x21);
	//Pseudo code for int 21
	// sti
	// callback 
	// iret
	// retf  <- int 21 4c jumps here to mimic a retf Cyber

		callback[2].Install(DOS_25Handler,CB_RETF_STI,"DOS Int 25");
		callback[2].Set_RealVec(0x25);

		callback[3].Install(DOS_26Handler,CB_RETF_STI,"DOS Int 26");
		callback[3].Set_RealVec(0x26);

		callback[4].Install(DOS_27Handler,CB_IRET,"DOS Int 27");
		callback[4].Set_RealVec(0x27);

		callback[5].Install(NULL,CB_IRET,"DOS Int 28");
		callback[5].Set_RealVec(0x28);

		callback[6].Install(NULL,CB_INT29,"CON Output Int 29");
		callback[6].Set_RealVec(0x29);
		// pseudocode for CB_INT29:
		//	push ax
		//	mov ah, 0x0e
		//	int 0x10
		//	pop ax
		//	iret

		DOS_LoadResources();
		DOS_SetupFiles();								/* Setup system File tables */
		DOS_SetupDevices();							/* Setup dos devices */
		DOS_SetupTables();
		DOS_SetupMemory();								/* Setup first MCB */
		DOS_SetupPrograms();
		DOS_SetupMisc();							/* Some additional dos interrupts */
		DOS_SDA(DOS_SDA_SEG,DOS_SDA_OFS).SetDrive(25); /* Else the next call gives a warning. */
		DOS_SetDefaultDrive(25);

		dos.version.major=5;
		dos.version.minor=0;
		dos.direct_output=false;
		dos.internal_output=false;

		const Section_prop* section = static_cast<Section_prop*>(configuration);
		char *args = const_cast<char *>(section->Get_string("ver"));
		const char* word = StripWord(args);
		const auto new_version = DOS_ParseVersion(word, args);
		if (new_version.major || new_version.minor) {
			dos.version.major = new_version.major;
			dos.version.minor = new_version.minor;
		}
	}
	~DOS(){
		for (uint16_t i = 0; i < DOS_DRIVES; i++)	delete Drives[i];
		// de-init devices, this allows DOSBox to cleanly re-initialize
		// without throwing an inevitable `DOS: Too many devices added`
		// exception
		DOS_ShutDownDevices();
	}
};

static DOS* test;

void DOS_ShutDown(Section* /*sec*/) {
	delete test;
}

void DOS_Init(Section* sec) {
	test = new DOS(sec);
	/* shutdown function */
	sec->AddDestroyFunction(&DOS_ShutDown,false);
}<|MERGE_RESOLUTION|>--- conflicted
+++ resolved
@@ -26,14 +26,10 @@
 
 #include "bios.h"
 #include "callback.h"
+#include "drives.h"
 #include "mem.h"
 #include "regs.h"
-<<<<<<< HEAD
 #include "serialport.h"
-=======
-#include "dos_inc.h"
-#include "drives.h"
->>>>>>> d40affc7
 #include "setup.h"
 #include "string_utils.h"
 #include "support.h"
@@ -1382,48 +1378,55 @@
 	return CBRET_NONE;
 }
 
-Bit16u DOS_SectorAccess(bool read) {
-	fatDrive * drive = (fatDrive *)Drives[reg_al];
-	Bit16u bufferSeg = SegValue(ds);
-	Bit16u bufferOff = reg_bx;
-	Bit16u sectorCnt = reg_cx;
-	Bit32u sectorNum = (Bit32u)reg_dx + drive->partSectOff;
-	Bit32u sectorEnd = drive->getSectorCount() + drive->partSectOff;
-	Bit8u sectorBuf[512];
-	Bitu i;
+static uint16_t DOS_SectorAccess(const bool read)
+{
+	auto drive = static_cast<fatDrive *>(Drives[reg_al]);
+	auto bufferSeg = SegValue(ds);
+	auto bufferOff = reg_bx;
+	auto sectorCnt = reg_cx;
+	auto sectorNum = static_cast<uint32_t>(reg_dx) + drive->partSectOff;
+	auto sectorEnd = drive->getSectorCount() + drive->partSectOff;
 
 	if (sectorCnt == 0xffff) { // large partition form
-		bufferSeg = real_readw(SegValue(ds),reg_bx + 8);
-		bufferOff = real_readw(SegValue(ds),reg_bx + 6);
-		sectorCnt = real_readw(SegValue(ds),reg_bx + 4);
-		sectorNum = real_readd(SegValue(ds),reg_bx + 0) + drive->partSectOff;
-	} else if (sectorEnd > 0xffff) return 0x0207; // must use large partition form
-
+		bufferSeg = real_readw(SegValue(ds), reg_bx + 8);
+		bufferOff = real_readw(SegValue(ds), reg_bx + 6);
+		sectorCnt = real_readw(SegValue(ds), reg_bx + 4);
+		sectorNum = real_readd(SegValue(ds), reg_bx + 0) + drive->partSectOff;
+	} else if (sectorEnd > 0xffff)
+		return 0x0207; // must use large partition form
+
+	uint8_t sectorBuf[512];
 	while (sectorCnt--) {
-		if (sectorNum >= sectorEnd) return 0x0408; // sector not found
+		if (sectorNum >= sectorEnd)
+			return 0x0408; // sector not found
 		if (read) {
-			if (drive->readSector(sectorNum++,&sectorBuf)) return 0x0408;
-			for (i=0;i<512;i++) real_writeb(bufferSeg,bufferOff++,sectorBuf[i]);
-		} else {
-			for (i=0;i<512;i++) sectorBuf[i] = real_readb(bufferSeg,bufferOff++);
-			if (drive->writeSector(sectorNum++,&sectorBuf)) return 0x0408;
+			if (drive->readSector(sectorNum++, &sectorBuf))
+				return 0x0408;
+			for (const auto& sectorVal : sectorBuf)
+				real_writeb(bufferSeg, bufferOff++, sectorVal);
+		} else {
+			for (auto &sectorVal : sectorBuf)
+				sectorVal = real_readb(bufferSeg, bufferOff++);
+			if (drive->writeSector(sectorNum++, &sectorBuf))
+				return 0x0408;
 		}
 	}
 	return 0;
 }
 
-static Bitu DOS_25Handler(void) {
+static Bitu DOS_25Handler(void)
+{
 	if (reg_al >= DOS_DRIVES || !Drives[reg_al] || Drives[reg_al]->isRemovable()) {
 		reg_ax = 0x8002;
 		SETFLAGBIT(CF,true);
-	} else if (strncmp(Drives[reg_al]->GetInfo(),"fatDrive",8) == 0) {
+	} else if (strncmp(Drives[reg_al]->GetInfo(), "fatDrive", 8) == 0) {
 		reg_ax = DOS_SectorAccess(true);
-		SETFLAGBIT(CF,reg_ax != 0);
+		SETFLAGBIT(CF, reg_ax != 0);
 	} else {
 		if (reg_cx == 1 && reg_dx == 0) {
 			if (reg_al >= 2) {
 				// write some BPB data into buffer for MicroProse installers
-				real_writew(SegValue(ds),reg_bx+0x1c,0x3f); // hidden sectors
+				real_writew(SegValue(ds), reg_bx + 0x1c, 0x3f); // hidden sectors
 			}
 		} else {
 			LOG(LOG_DOSMISC,LOG_NORMAL)("int 25 called but not as disk detection drive %u",reg_al);
@@ -1438,9 +1441,9 @@
 	if (reg_al >= DOS_DRIVES || !Drives[reg_al] || Drives[reg_al]->isRemovable()) {	
 		reg_ax = 0x8002;
 		SETFLAGBIT(CF,true);
-	} else if (strncmp(Drives[reg_al]->GetInfo(),"fatDrive",8) == 0) {
+	} else if (strncmp(Drives[reg_al]->GetInfo(), "fatDrive", 8) == 0) {
 		reg_ax = DOS_SectorAccess(false);
-		SETFLAGBIT(CF,reg_ax != 0);
+		SETFLAGBIT(CF, reg_ax != 0);
 	} else {
 		SETFLAGBIT(CF,false);
 		reg_ax = 0;
