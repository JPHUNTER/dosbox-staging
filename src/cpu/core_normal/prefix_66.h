/*
 *  Copyright (C) 2002-2021  The DOSBox Team
 *
 *  This program is free software; you can redistribute it and/or modify
 *  it under the terms of the GNU General Public License as published by
 *  the Free Software Foundation; either version 2 of the License, or
 *  (at your option) any later version.
 *
 *  This program is distributed in the hope that it will be useful,
 *  but WITHOUT ANY WARRANTY; without even the implied warranty of
 *  MERCHANTABILITY or FITNESS FOR A PARTICULAR PURPOSE.  See the
 *  GNU General Public License for more details.
 *
 *  You should have received a copy of the GNU General Public License along
 *  with this program; if not, write to the Free Software Foundation, Inc.,
 *  51 Franklin Street, Fifth Floor, Boston, MA 02110-1301, USA.
 */

	CASE_D(0x01)												/* ADD Ed,Gd */
		RMEdGd(ADDD);break;	
	CASE_D(0x03)												/* ADD Gd,Ed */
		RMGdEd(ADDD);break;
	CASE_D(0x05)												/* ADD EAX,Id */
		EAXId(ADDD);break;
	CASE_D(0x06)												/* PUSH ES */		
		Push_32(SegValue(es));break;
	CASE_D(0x07)												/* POP ES */
		if (CPU_PopSeg(es,true)) RUNEXCEPTION();
		break;
	CASE_D(0x09)												/* OR Ed,Gd */
		RMEdGd(ORD);break;
	CASE_D(0x0b)												/* OR Gd,Ed */
		RMGdEd(ORD);break;
	CASE_D(0x0d)												/* OR EAX,Id */
		EAXId(ORD);break;
	CASE_D(0x0e)												/* PUSH CS */		
		Push_32(SegValue(cs));break;
	CASE_D(0x11)												/* ADC Ed,Gd */
		RMEdGd(ADCD);break;	
	CASE_D(0x13)												/* ADC Gd,Ed */
		RMGdEd(ADCD);break;
	CASE_D(0x15)												/* ADC EAX,Id */
		EAXId(ADCD);break;
	CASE_D(0x16)												/* PUSH SS */
		Push_32(SegValue(ss));break;
	CASE_D(0x17)												/* POP SS */
		if (CPU_PopSeg(ss,true)) RUNEXCEPTION();
		CPU_Cycles++;
		break;
	CASE_D(0x19)												/* SBB Ed,Gd */
		RMEdGd(SBBD);break;
	CASE_D(0x1b)												/* SBB Gd,Ed */
		RMGdEd(SBBD);break;
	CASE_D(0x1d)												/* SBB EAX,Id */
		EAXId(SBBD);break;
	CASE_D(0x1e)												/* PUSH DS */		
		Push_32(SegValue(ds));break;
	CASE_D(0x1f)												/* POP DS */
		if (CPU_PopSeg(ds,true)) RUNEXCEPTION();
		break;
	CASE_D(0x21)												/* AND Ed,Gd */
		RMEdGd(ANDD);break;	
	CASE_D(0x23)												/* AND Gd,Ed */
		RMGdEd(ANDD);break;
	CASE_D(0x25)												/* AND EAX,Id */
		EAXId(ANDD);break;
	CASE_D(0x29)												/* SUB Ed,Gd */
		RMEdGd(SUBD);break;
	CASE_D(0x2b)												/* SUB Gd,Ed */
		RMGdEd(SUBD);break;
	CASE_D(0x2d)												/* SUB EAX,Id */
		EAXId(SUBD);break;
	CASE_D(0x31)												/* XOR Ed,Gd */
		RMEdGd(XORD);break;	
	CASE_D(0x33)												/* XOR Gd,Ed */
		RMGdEd(XORD);break;
	CASE_D(0x35)												/* XOR EAX,Id */
		EAXId(XORD);break;
	CASE_D(0x39)												/* CMP Ed,Gd */
		RMEdGd(CMPD);break;
	CASE_D(0x3b)												/* CMP Gd,Ed */
		RMGdEd(CMPD);break;
	CASE_D(0x3d)												/* CMP EAX,Id */
		EAXId(CMPD);break;
	CASE_D(0x40)												/* INC EAX */
		INCD(reg_eax,LoadRd,SaveRd);break;
	CASE_D(0x41)												/* INC ECX */
		INCD(reg_ecx,LoadRd,SaveRd);break;
	CASE_D(0x42)												/* INC EDX */
		INCD(reg_edx,LoadRd,SaveRd);break;
	CASE_D(0x43)												/* INC EBX */
		INCD(reg_ebx,LoadRd,SaveRd);break;
	CASE_D(0x44)												/* INC ESP */
		INCD(reg_esp,LoadRd,SaveRd);break;
	CASE_D(0x45)												/* INC EBP */
		INCD(reg_ebp,LoadRd,SaveRd);break;
	CASE_D(0x46)												/* INC ESI */
		INCD(reg_esi,LoadRd,SaveRd);break;
	CASE_D(0x47)												/* INC EDI */
		INCD(reg_edi,LoadRd,SaveRd);break;
	CASE_D(0x48)												/* DEC EAX */
		DECD(reg_eax,LoadRd,SaveRd);break;
	CASE_D(0x49)												/* DEC ECX */
		DECD(reg_ecx,LoadRd,SaveRd);break;
	CASE_D(0x4a)												/* DEC EDX */
		DECD(reg_edx,LoadRd,SaveRd);break;
	CASE_D(0x4b)												/* DEC EBX */
		DECD(reg_ebx,LoadRd,SaveRd);break;
	CASE_D(0x4c)												/* DEC ESP */
		DECD(reg_esp,LoadRd,SaveRd);break;
	CASE_D(0x4d)												/* DEC EBP */
		DECD(reg_ebp,LoadRd,SaveRd);break;
	CASE_D(0x4e)												/* DEC ESI */
		DECD(reg_esi,LoadRd,SaveRd);break;
	CASE_D(0x4f)												/* DEC EDI */
		DECD(reg_edi,LoadRd,SaveRd);break;
	CASE_D(0x50)												/* PUSH EAX */
		Push_32(reg_eax);break;
	CASE_D(0x51)												/* PUSH ECX */
		Push_32(reg_ecx);break;
	CASE_D(0x52)												/* PUSH EDX */
		Push_32(reg_edx);break;
	CASE_D(0x53)												/* PUSH EBX */
		Push_32(reg_ebx);break;
	CASE_D(0x54)												/* PUSH ESP */
		Push_32(reg_esp);break;
	CASE_D(0x55)												/* PUSH EBP */
		Push_32(reg_ebp);break;
	CASE_D(0x56)												/* PUSH ESI */
		Push_32(reg_esi);break;
	CASE_D(0x57)												/* PUSH EDI */
		Push_32(reg_edi);break;
	CASE_D(0x58)												/* POP EAX */
		reg_eax=Pop_32();break;
	CASE_D(0x59)												/* POP ECX */
		reg_ecx=Pop_32();break;
	CASE_D(0x5a)												/* POP EDX */
		reg_edx=Pop_32();break;
	CASE_D(0x5b)												/* POP EBX */
		reg_ebx=Pop_32();break;
	CASE_D(0x5c)												/* POP ESP */
		reg_esp=Pop_32();break;
	CASE_D(0x5d)												/* POP EBP */
		reg_ebp=Pop_32();break;
	CASE_D(0x5e)												/* POP ESI */
		reg_esi=Pop_32();break;
	CASE_D(0x5f)												/* POP EDI */
		reg_edi=Pop_32();break;
	CASE_D(0x60)												/* PUSHAD */
	{
		Bitu tmpesp = reg_esp;
		Push_32(reg_eax);Push_32(reg_ecx);Push_32(reg_edx);Push_32(reg_ebx);
		Push_32(tmpesp);Push_32(reg_ebp);Push_32(reg_esi);Push_32(reg_edi);
	}; break;
	CASE_D(0x61)												/* POPAD */
		reg_edi=Pop_32();reg_esi=Pop_32();reg_ebp=Pop_32();Pop_32();//Don't save ESP
		reg_ebx=Pop_32();reg_edx=Pop_32();reg_ecx=Pop_32();reg_eax=Pop_32();
		break;
	CASE_D(0x62)												/* BOUND Ed */
		{
<<<<<<< HEAD
			int32_t bound_min, bound_max;
			GetRMrd;GetEAa;
			bound_min=LoadMd(eaa);
			bound_max=LoadMd(eaa+4);
			if ( (((int32_t)*rmrd) < bound_min) || (((int32_t)*rmrd) > bound_max) ) {
=======
			GetRMrd;
			if (rm >= 0xc0) goto illegal_opcode;
			GetEAa;
			Bit32s bound_min=LoadMds(eaa);
			Bit32s bound_max=LoadMds(eaa+4);
			if ( (((Bit32s)*rmrd) < bound_min) || (((Bit32s)*rmrd) > bound_max) ) {
>>>>>>> cbd06ec8
				EXCEPTION(5);
			}
		}
		break;
	CASE_D(0x63)												/* ARPL Ed,Rd */
		{
			if (((cpu.pmode) && (reg_flags & FLAG_VM)) || (!cpu.pmode)) goto illegal_opcode;
			GetRMrw;
			if (rm >= 0xc0 ) {
				GetEArd;Bitu new_sel=(uint16_t)*eard;
				CPU_ARPL(new_sel,*rmrw);
				*eard=(uint32_t)new_sel;
			} else {
				GetEAa;Bitu new_sel=LoadMw(eaa);
				CPU_ARPL(new_sel,*rmrw);
				SaveMd(eaa,(uint32_t)new_sel);
			}
		}
		break;
	CASE_D(0x68)												/* PUSH Id */
		Push_32(Fetchd());break;
	CASE_D(0x69)												/* IMUL Gd,Ed,Id */
		RMGdEdOp3(DIMULD,Fetchds());
		break;
	CASE_D(0x6a)												/* PUSH Ib */
		Push_32(Fetchbs());break;
	CASE_D(0x6b)												/* IMUL Gd,Ed,Ib */
		RMGdEdOp3(DIMULD,Fetchbs());
		break;
	CASE_D(0x6d)												/* INSD */
		if (CPU_IO_Exception(reg_dx,4)) RUNEXCEPTION();
		DoString(R_INSD);break;
	CASE_D(0x6f)												/* OUTSD */
		if (CPU_IO_Exception(reg_dx,4)) RUNEXCEPTION();
		DoString(R_OUTSD);break;
	CASE_D(0x70)												/* JO */
		JumpCond32_b(TFLG_O);break;
	CASE_D(0x71)												/* JNO */
		JumpCond32_b(TFLG_NO);break;
	CASE_D(0x72)												/* JB */
		JumpCond32_b(TFLG_B);break;
	CASE_D(0x73)												/* JNB */
		JumpCond32_b(TFLG_NB);break;
	CASE_D(0x74)												/* JZ */
  		JumpCond32_b(TFLG_Z);break;
	CASE_D(0x75)												/* JNZ */
		JumpCond32_b(TFLG_NZ);break;
	CASE_D(0x76)												/* JBE */
		JumpCond32_b(TFLG_BE);break;
	CASE_D(0x77)												/* JNBE */
		JumpCond32_b(TFLG_NBE);break;
	CASE_D(0x78)												/* JS */
		JumpCond32_b(TFLG_S);break;
	CASE_D(0x79)												/* JNS */
		JumpCond32_b(TFLG_NS);break;
	CASE_D(0x7a)												/* JP */
		JumpCond32_b(TFLG_P);break;
	CASE_D(0x7b)												/* JNP */
		JumpCond32_b(TFLG_NP);break;
	CASE_D(0x7c)												/* JL */
		JumpCond32_b(TFLG_L);break;
	CASE_D(0x7d)												/* JNL */
		JumpCond32_b(TFLG_NL);break;
	CASE_D(0x7e)												/* JLE */
		JumpCond32_b(TFLG_LE);break;
	CASE_D(0x7f)												/* JNLE */
		JumpCond32_b(TFLG_NLE);break;
	CASE_D(0x81)												/* Grpl Ed,Id */
		{
			GetRM;Bitu which=(rm>>3)&7;
			if (rm >= 0xc0) {
				GetEArd;uint32_t id=Fetchd();
				switch (which) {
				case 0x00:ADDD(*eard,id,LoadRd,SaveRd);break;
				case 0x01: ORD(*eard,id,LoadRd,SaveRd);break;
				case 0x02:ADCD(*eard,id,LoadRd,SaveRd);break;
				case 0x03:SBBD(*eard,id,LoadRd,SaveRd);break;
				case 0x04:ANDD(*eard,id,LoadRd,SaveRd);break;
				case 0x05:SUBD(*eard,id,LoadRd,SaveRd);break;
				case 0x06:XORD(*eard,id,LoadRd,SaveRd);break;
				case 0x07:CMPD(*eard,id,LoadRd,SaveRd);break;
				}
			} else {
				GetEAa;uint32_t id=Fetchd();
				switch (which) {
				case 0x00:ADDD(eaa,id,LoadMd,SaveMd);break;
				case 0x01: ORD(eaa,id,LoadMd,SaveMd);break;
				case 0x02:ADCD(eaa,id,LoadMd,SaveMd);break;
				case 0x03:SBBD(eaa,id,LoadMd,SaveMd);break;
				case 0x04:ANDD(eaa,id,LoadMd,SaveMd);break;
				case 0x05:SUBD(eaa,id,LoadMd,SaveMd);break;
				case 0x06:XORD(eaa,id,LoadMd,SaveMd);break;
				case 0x07:CMPD(eaa,id,LoadMd,SaveMd);break;
				}
			}
		}
		break;
	CASE_D(0x83)												/* Grpl Ed,Ix */
		{
			GetRM;Bitu which=(rm>>3)&7;
			if (rm >= 0xc0) {
				GetEArd;uint32_t id=(int32_t)Fetchbs();
				switch (which) {
				case 0x00:ADDD(*eard,id,LoadRd,SaveRd);break;
				case 0x01: ORD(*eard,id,LoadRd,SaveRd);break;
				case 0x02:ADCD(*eard,id,LoadRd,SaveRd);break;
				case 0x03:SBBD(*eard,id,LoadRd,SaveRd);break;
				case 0x04:ANDD(*eard,id,LoadRd,SaveRd);break;
				case 0x05:SUBD(*eard,id,LoadRd,SaveRd);break;
				case 0x06:XORD(*eard,id,LoadRd,SaveRd);break;
				case 0x07:CMPD(*eard,id,LoadRd,SaveRd);break;
				}
			} else {
				GetEAa;uint32_t id=(int32_t)Fetchbs();
				switch (which) {
				case 0x00:ADDD(eaa,id,LoadMd,SaveMd);break;
				case 0x01: ORD(eaa,id,LoadMd,SaveMd);break;
				case 0x02:ADCD(eaa,id,LoadMd,SaveMd);break;
				case 0x03:SBBD(eaa,id,LoadMd,SaveMd);break;
				case 0x04:ANDD(eaa,id,LoadMd,SaveMd);break;
				case 0x05:SUBD(eaa,id,LoadMd,SaveMd);break;
				case 0x06:XORD(eaa,id,LoadMd,SaveMd);break;
				case 0x07:CMPD(eaa,id,LoadMd,SaveMd);break;
				}
			}
		}
		break;
	CASE_D(0x85)												/* TEST Ed,Gd */
		RMEdGd(TESTD);break;
	CASE_D(0x87)												/* XCHG Ed,Gd */
		{	
			GetRMrd;uint32_t oldrmrd=*rmrd;
			if (rm >= 0xc0 ) {GetEArd;*rmrd=*eard;*eard=oldrmrd;}
			else {GetEAa;*rmrd=LoadMd(eaa);SaveMd(eaa,oldrmrd);}
			break;
		}
	CASE_D(0x89)												/* MOV Ed,Gd */
		{	
			GetRMrd;
			if (rm >= 0xc0 ) {GetEArd;*eard=*rmrd;}
			else {GetEAa;SaveMd(eaa,*rmrd);}
			break;
		}
	CASE_D(0x8b)												/* MOV Gd,Ed */
		{	
			GetRMrd;
			if (rm >= 0xc0 ) {GetEArd;*rmrd=*eard;}
			else {GetEAa;*rmrd=LoadMd(eaa);}
			break;
		}
	CASE_D(0x8c)												/* Mov Ew,Sw */
			{
				GetRM;uint16_t val;Bitu which=(rm>>3)&7;
				switch (which) {
				case 0x00:					/* MOV Ew,ES */
					val=SegValue(es);break;
				case 0x01:					/* MOV Ew,CS */
					val=SegValue(cs);break;
				case 0x02:					/* MOV Ew,SS */
					val=SegValue(ss);break;
				case 0x03:					/* MOV Ew,DS */
					val=SegValue(ds);break;
				case 0x04:					/* MOV Ew,FS */
					val=SegValue(fs);break;
				case 0x05:					/* MOV Ew,GS */
					val=SegValue(gs);break;
				default:
					LOG(LOG_CPU,LOG_ERROR)("CPU:8c:Illegal RM Byte");
					goto illegal_opcode;
				}
				if (rm >= 0xc0 ) {GetEArd;*eard=val;}
				else {GetEAa;SaveMw(eaa,val);}
				break;
			}	
	CASE_D(0x8d)												/* LEA Gd */
		{
			GetRMrd;
			if (rm >= 0xc0) goto illegal_opcode;
			//Little hack to always use segprefixed version
			BaseDS=BaseSS=0;
			if (TEST_PREFIX_ADDR) {
		                *rmrd = (*EATable[256 + rm])();
	                } else {
		                *rmrd = (*EATable[rm])();
	                }
	                break;
                }
	CASE_D(0x8f)												/* POP Ed */
		{
			uint32_t val=Pop_32();
			GetRM;
			if (rm >= 0xc0 ) {GetEArd;*eard=val;}
			else {GetEAa;SaveMd(eaa,val);}
			break;
		}
	CASE_D(0x91)												/* XCHG ECX,EAX */
		{ uint32_t temp=reg_eax;reg_eax=reg_ecx;reg_ecx=temp;break;}
	CASE_D(0x92)												/* XCHG EDX,EAX */
		{ uint32_t temp=reg_eax;reg_eax=reg_edx;reg_edx=temp;break;}
		break;
	CASE_D(0x93)												/* XCHG EBX,EAX */
		{ uint32_t temp=reg_eax;reg_eax=reg_ebx;reg_ebx=temp;break;}
		break;
	CASE_D(0x94)												/* XCHG ESP,EAX */
		{ uint32_t temp=reg_eax;reg_eax=reg_esp;reg_esp=temp;break;}
		break;
	CASE_D(0x95)												/* XCHG EBP,EAX */
		{ uint32_t temp=reg_eax;reg_eax=reg_ebp;reg_ebp=temp;break;}
		break;
	CASE_D(0x96)												/* XCHG ESI,EAX */
		{ uint32_t temp=reg_eax;reg_eax=reg_esi;reg_esi=temp;break;}
		break;
	CASE_D(0x97)												/* XCHG EDI,EAX */
		{ uint32_t temp=reg_eax;reg_eax=reg_edi;reg_edi=temp;break;}
		break;
	CASE_D(0x98)												/* CWDE */
		reg_eax=(int16_t)reg_ax;break;
	CASE_D(0x99)												/* CDQ */
		if (reg_eax & 0x80000000) reg_edx=0xffffffff;
		else reg_edx=0;
		break;
	CASE_D(0x9a)												/* CALL FAR Ad */
		{ 
			uint32_t newip=Fetchd();uint16_t newcs=Fetchw();
			FillFlags();
			CPU_CALL(true,newcs,newip,GETIP);
#if CPU_TRAP_CHECK
			if (GETFLAG(TF)) {	
				cpudecoder=CPU_TRAP_DECODER;
				return CBRET_NONE;
			}
#endif
			continue;
		}
	CASE_D(0x9c)												/* PUSHFD */
		if (CPU_PUSHF(true)) RUNEXCEPTION();
		break;
	CASE_D(0x9d)												/* POPFD */
		if (CPU_POPF(true)) RUNEXCEPTION();
#if CPU_TRAP_CHECK
		if (GETFLAG(TF)) {	
			cpudecoder=CPU_TRAP_DECODER;
			goto decode_end;
		}
#endif
#if CPU_PIC_CHECK
		if (GETFLAG(IF) && PIC_IRQCheck) goto decode_end;
#endif
		break;
	CASE_D(0xa1)												/* MOV EAX,Od */
		{
			GetEADirect;
			reg_eax=LoadMd(eaa);
		}
		break;
	CASE_D(0xa3)												/* MOV Od,EAX */
		{
			GetEADirect;
			SaveMd(eaa,reg_eax);
		}
		break;
	CASE_D(0xa5)												/* MOVSD */
		DoString(R_MOVSD);break;
	CASE_D(0xa7)												/* CMPSD */
		DoString(R_CMPSD);break;
	CASE_D(0xa9)												/* TEST EAX,Id */
		EAXId(TESTD);break;
	CASE_D(0xab)												/* STOSD */
		DoString(R_STOSD);break;
	CASE_D(0xad)												/* LODSD */
		DoString(R_LODSD);break;
	CASE_D(0xaf)												/* SCASD */
		DoString(R_SCASD);break;
	CASE_D(0xb8)												/* MOV EAX,Id */
		reg_eax=Fetchd();break;
	CASE_D(0xb9)												/* MOV ECX,Id */
		reg_ecx=Fetchd();break;
	CASE_D(0xba)												/* MOV EDX,Iw */
		reg_edx=Fetchd();break;
	CASE_D(0xbb)												/* MOV EBX,Id */
		reg_ebx=Fetchd();break;
	CASE_D(0xbc)												/* MOV ESP,Id */
		reg_esp=Fetchd();break;
	CASE_D(0xbd)												/* MOV EBP.Id */
		reg_ebp=Fetchd();break;
	CASE_D(0xbe)												/* MOV ESI,Id */
		reg_esi=Fetchd();break;
	CASE_D(0xbf)												/* MOV EDI,Id */
		reg_edi=Fetchd();break;
	CASE_D(0xc1)												/* GRP2 Ed,Ib */
		GRP2D(Fetchb());break;
	CASE_D(0xc2)												/* RETN Iw */
		reg_eip=Pop_32();
		reg_esp+=Fetchw();
		continue;
	CASE_D(0xc3)												/* RETN */
		reg_eip=Pop_32();
		continue;
	CASE_D(0xc4)												/* LES */
		{	
			GetRMrd;
			if (rm >= 0xc0) goto illegal_opcode;
			GetEAa;
			if (CPU_SetSegGeneral(es,LoadMw(eaa+4))) RUNEXCEPTION();
			*rmrd=LoadMd(eaa);
			break;
		}
	CASE_D(0xc5)												/* LDS */
		{	
			GetRMrd;
			if (rm >= 0xc0) goto illegal_opcode;
			GetEAa;
			if (CPU_SetSegGeneral(ds,LoadMw(eaa+4))) RUNEXCEPTION();
			*rmrd=LoadMd(eaa);
			break;
		}
	CASE_D(0xc7)												/* MOV Ed,Id */
		{
			GetRM;
			if (rm >= 0xc0) {GetEArd;*eard=Fetchd();}
			else {GetEAa;SaveMd(eaa,Fetchd());}
			break;
		}
	CASE_D(0xc8)												/* ENTER Iw,Ib */
		{
			Bitu bytes=Fetchw();
			Bitu level=Fetchb();
			CPU_ENTER(true,bytes,level);
		}
		break;
	CASE_D(0xc9)												/* LEAVE */
		reg_esp&=cpu.stack.notmask;
		reg_esp|=(reg_ebp&cpu.stack.mask);
		reg_ebp=Pop_32();
		break;
	CASE_D(0xca)												/* RETF Iw */
		{ 
			Bitu words=Fetchw();
			FillFlags();
			CPU_RET(true,words,GETIP);
			continue;
		}
	CASE_D(0xcb)												/* RETF */			
		{ 
			FillFlags();
            CPU_RET(true,0,GETIP);
			continue;
		}
	CASE_D(0xcf)												/* IRET */
		{
			CPU_IRET(true,GETIP);
#if CPU_TRAP_CHECK
			if (GETFLAG(TF)) {	
				cpudecoder=CPU_TRAP_DECODER;
				return CBRET_NONE;
			}
#endif
#if CPU_PIC_CHECK
			if (GETFLAG(IF) && PIC_IRQCheck) return CBRET_NONE;
#endif
			continue;
		}
	CASE_D(0xd1)												/* GRP2 Ed,1 */
		GRP2D(1);break;
	CASE_D(0xd3)												/* GRP2 Ed,CL */
		GRP2D(reg_cl);break;
	CASE_D(0xe0)												/* LOOPNZ */
		if (TEST_PREFIX_ADDR) {
			JumpCond32_b(--reg_ecx && !get_ZF());
		} else {
			JumpCond32_b(--reg_cx && !get_ZF());
		}
		break;
	CASE_D(0xe1)												/* LOOPZ */
		if (TEST_PREFIX_ADDR) {
			JumpCond32_b(--reg_ecx && get_ZF());
		} else {
			JumpCond32_b(--reg_cx && get_ZF());
		}
		break;
	CASE_D(0xe2)												/* LOOP */
		if (TEST_PREFIX_ADDR) {	
			JumpCond32_b(--reg_ecx);
		} else {
			JumpCond32_b(--reg_cx);
		}
		break;
	CASE_D(0xe3)												/* JCXZ */
		JumpCond32_b(!(reg_ecx & AddrMaskTable[core.prefixes& PREFIX_ADDR]));
		break;
	CASE_D(0xe5)												/* IN EAX,Ib */
		{
			Bitu port=Fetchb();
			if (CPU_IO_Exception(port,4)) RUNEXCEPTION();
			reg_eax=IO_ReadD(port);
			break;
		}
	CASE_D(0xe7)												/* OUT Ib,EAX */
		{
			Bitu port=Fetchb();
			if (CPU_IO_Exception(port,4)) RUNEXCEPTION();
			IO_WriteD(port,reg_eax);
			break;
		}
	CASE_D(0xe8)												/* CALL Jd */
		{ 
			int32_t addip=Fetchds();
			SAVEIP;
			Push_32(reg_eip);
			reg_eip+=addip;
			continue;
		}
	CASE_D(0xe9)												/* JMP Jd */
		{ 
			int32_t addip=Fetchds();
			SAVEIP;
			reg_eip+=addip;
			continue;
		}
	CASE_D(0xea)												/* JMP Ad */
		{ 
			uint32_t newip=Fetchd();
			uint16_t newcs=Fetchw();
			FillFlags();
			CPU_JMP(true,newcs,newip,GETIP);
#if CPU_TRAP_CHECK
			if (GETFLAG(TF)) {	
				cpudecoder=CPU_TRAP_DECODER;
				return CBRET_NONE;
			}
#endif
			continue;
		}
	CASE_D(0xeb)												/* JMP Jb */
		{ 
			int32_t addip=Fetchbs();
			SAVEIP;
			reg_eip+=addip;
			continue;
		}
	CASE_D(0xed)												/* IN EAX,DX */
		if (CPU_IO_Exception(reg_dx,4)) RUNEXCEPTION();
		reg_eax=IO_ReadD(reg_dx);
		break;
	CASE_D(0xef)												/* OUT DX,EAX */
		if (CPU_IO_Exception(reg_dx,4)) RUNEXCEPTION();
		IO_WriteD(reg_dx,reg_eax);
		break;
	CASE_D(0xf7)												/* GRP3 Ed(,Id) */
		{ 
			GetRM;Bitu which=(rm>>3)&7;
			switch (which) {
			case 0x00:											/* TEST Ed,Id */
			case 0x01:											/* TEST Ed,Id Undocumented*/
				{
					if (rm >= 0xc0 ) {GetEArd;TESTD(*eard,Fetchd(),LoadRd,SaveRd);}
					else {GetEAa;TESTD(eaa,Fetchd(),LoadMd,SaveMd);}
					break;
				}
			case 0x02:											/* NOT Ed */
				{
					if (rm >= 0xc0 ) {GetEArd;*eard=~*eard;}
					else {GetEAa;SaveMd(eaa,~LoadMd(eaa));}
					break;
				}
			case 0x03:											/* NEG Ed */
				{
					lflags.type=t_NEGd;
					if (rm >= 0xc0 ) {
							GetEArd;lf_var1d=*eard;lf_resd=0-lf_var1d;
						*eard=lf_resd;
					} else {
						GetEAa;lf_var1d=LoadMd(eaa);lf_resd=0-lf_var1d;
							SaveMd(eaa,lf_resd);
					}
					break;
				}
			case 0x04:											/* MUL EAX,Ed */
				RMEd(MULD);
				break;
			case 0x05:											/* IMUL EAX,Ed */
				RMEd(IMULD);
				break;
			case 0x06:											/* DIV Ed */
				RMEd(DIVD);
				break;
			case 0x07:											/* IDIV Ed */
				RMEd(IDIVD);
				break;
			}
			break;
		}
	CASE_D(0xff)												/* GRP 5 Ed */
		{
			GetRM;Bitu which=(rm>>3)&7;
			switch (which) {
			case 0x00:											/* INC Ed */
				RMEd(INCD);
				break;		
			case 0x01:											/* DEC Ed */
				RMEd(DECD);
				break;
			case 0x02:											/* CALL NEAR Ed */
				if (rm >= 0xc0 ) {GetEArd;reg_eip=*eard;}
				else {GetEAa;reg_eip=LoadMd(eaa);}
				Push_32(GETIP);
				continue;
			case 0x03:											/* CALL FAR Ed */
				{
					if (rm >= 0xc0) goto illegal_opcode;
					GetEAa;
					uint32_t newip=LoadMd(eaa);
					uint16_t newcs=LoadMw(eaa+4);
					FillFlags();
					CPU_CALL(true,newcs,newip,GETIP);
#if CPU_TRAP_CHECK
					if (GETFLAG(TF)) {	
						cpudecoder=CPU_TRAP_DECODER;
						return CBRET_NONE;
					}
#endif
					continue;
				}
			case 0x04:											/* JMP NEAR Ed */	
				if (rm >= 0xc0 ) {GetEArd;reg_eip=*eard;}
				else {GetEAa;reg_eip=LoadMd(eaa);}
				continue;
			case 0x05:											/* JMP FAR Ed */	
				{
					if (rm >= 0xc0) goto illegal_opcode;
					GetEAa;
					uint32_t newip=LoadMd(eaa);
					uint16_t newcs=LoadMw(eaa+4);
					FillFlags();
					CPU_JMP(true,newcs,newip,GETIP);
#if CPU_TRAP_CHECK
					if (GETFLAG(TF)) {	
						cpudecoder=CPU_TRAP_DECODER;
						return CBRET_NONE;
					}
#endif
					continue;
				}
				break;
			case 0x06:											/* Push Ed */
				if (rm >= 0xc0 ) {GetEArd;Push_32(*eard);}
				else {GetEAa;Push_32(LoadMd(eaa));}
				break;
			default:
				LOG(LOG_CPU,LOG_ERROR)("CPU:66:GRP5:Illegal call %2X",static_cast<uint32_t>(which));
				goto illegal_opcode;
			}
			break;
		}

<|MERGE_RESOLUTION|>--- conflicted
+++ resolved
@@ -158,20 +158,12 @@
 		break;
 	CASE_D(0x62)												/* BOUND Ed */
 		{
-<<<<<<< HEAD
-			int32_t bound_min, bound_max;
-			GetRMrd;GetEAa;
-			bound_min=LoadMd(eaa);
-			bound_max=LoadMd(eaa+4);
-			if ( (((int32_t)*rmrd) < bound_min) || (((int32_t)*rmrd) > bound_max) ) {
-=======
 			GetRMrd;
 			if (rm >= 0xc0) goto illegal_opcode;
 			GetEAa;
-			Bit32s bound_min=LoadMds(eaa);
-			Bit32s bound_max=LoadMds(eaa+4);
-			if ( (((Bit32s)*rmrd) < bound_min) || (((Bit32s)*rmrd) > bound_max) ) {
->>>>>>> cbd06ec8
+			const auto bound_min=LoadMds(eaa);
+			const auto bound_max=LoadMds(eaa+4);
+			if ( (((int32_t)*rmrd) < bound_min) || (((int32_t)*rmrd) > bound_max) ) {
 				EXCEPTION(5);
 			}
 		}
